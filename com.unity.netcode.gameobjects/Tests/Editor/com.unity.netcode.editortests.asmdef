{
    "name": "Unity.Netcode.EditorTests",
    "rootNamespace": "Unity.Netcode.EditorTests",
    "references": [
        "Unity.Netcode.Runtime",
        "Unity.Netcode.Editor",
<<<<<<< HEAD
        "Unity.Netcode.Prototyping"
=======
        "Unity.Multiplayer.MetricTypes",
        "Unity.Multiplayer.NetStats"
>>>>>>> 4c166a64
    ],
    "optionalUnityReferences": [
        "TestAssemblies"
    ],
    "includePlatforms": [
        "Editor"
    ],
	"versionDefines": [
        {
            "name": "com.unity.multiplayer.tools",
            "expression": "",
            "define": "MULTIPLAYER_TOOLS"
        }
    ]
}<|MERGE_RESOLUTION|>--- conflicted
+++ resolved
@@ -4,12 +4,9 @@
     "references": [
         "Unity.Netcode.Runtime",
         "Unity.Netcode.Editor",
-<<<<<<< HEAD
-        "Unity.Netcode.Prototyping"
-=======
+        "Unity.Netcode.Prototyping",
         "Unity.Multiplayer.MetricTypes",
         "Unity.Multiplayer.NetStats"
->>>>>>> 4c166a64
     ],
     "optionalUnityReferences": [
         "TestAssemblies"
@@ -17,7 +14,7 @@
     "includePlatforms": [
         "Editor"
     ],
-	"versionDefines": [
+    "versionDefines": [
         {
             "name": "com.unity.multiplayer.tools",
             "expression": "",
