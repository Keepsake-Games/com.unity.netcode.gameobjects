using System;
using System.Collections;
using System.Collections.Generic;
using UnityEditor;
using UnityEngine;
using Random = UnityEngine.Random;

namespace Unity.Netcode.Components
{
    /// <summary>
    /// A component for syncing transforms
    /// NetworkTransform will read the underlying transform and replicate it to clients.
    /// The replicated value will be automatically be interpolated (if active) and applied to the underlying GameObject's transform
    /// </summary>
    [AddComponentMenu("Netcode/" + nameof(NetworkTransform))]
    [DefaultExecutionOrder(100000)] // this is needed to catch the update time after the transform was updated by user scripts
    public class NetworkTransform : NetworkBehaviour
    {
        internal struct NetworkTransformState : INetworkSerializable
        {
            private const int k_InLocalSpaceBit = 0;
            private const int k_PositionXBit = 1;
            private const int k_PositionYBit = 2;
            private const int k_PositionZBit = 3;
            private const int k_RotAngleXBit = 4;
            private const int k_RotAngleYBit = 5;
            private const int k_RotAngleZBit = 6;
            private const int k_ScaleXBit = 7;
            private const int k_ScaleYBit = 8;
            private const int k_ScaleZBit = 9;
            private const int k_TeleportingBit = 10;

            // 11-15: <unused>
            private ushort m_Bitset;



            public bool InLocalSpace
            {
                get => (m_Bitset & (1 << k_InLocalSpaceBit)) != 0;
                set
                {
                    if (value) { m_Bitset = (ushort)(m_Bitset | (1 << k_InLocalSpaceBit)); }
                    else { m_Bitset = (ushort)(m_Bitset & ~(1 << k_InLocalSpaceBit)); }
                }
            }

            // Position
            public bool HasPositionX
            {
                get => (m_Bitset & (1 << k_PositionXBit)) != 0;
                set
                {
                    if (value) { m_Bitset = (ushort)(m_Bitset | (1 << k_PositionXBit)); }
                    else { m_Bitset = (ushort)(m_Bitset & ~(1 << k_PositionXBit)); }
                }
            }

            public bool HasPositionY
            {
                get => (m_Bitset & (1 << k_PositionYBit)) != 0;
                set
                {
                    if (value) { m_Bitset = (ushort)(m_Bitset | (1 << k_PositionYBit)); }
                    else { m_Bitset = (ushort)(m_Bitset & ~(1 << k_PositionYBit)); }
                }
            }

            public bool HasPositionZ
            {
                get => (m_Bitset & (1 << k_PositionZBit)) != 0;
                set
                {
                    if (value) { m_Bitset = (ushort)(m_Bitset | (1 << k_PositionZBit)); }
                    else { m_Bitset = (ushort)(m_Bitset & ~(1 << k_PositionZBit)); }
                }
            }

            // RotAngles
            public bool HasRotAngleX
            {
                get => (m_Bitset & (1 << k_RotAngleXBit)) != 0;
                set
                {
                    if (value) { m_Bitset = (ushort)(m_Bitset | (1 << k_RotAngleXBit)); }
                    else { m_Bitset = (ushort)(m_Bitset & ~(1 << k_RotAngleXBit)); }
                }
            }

            public bool HasRotAngleY
            {
                get => (m_Bitset & (1 << k_RotAngleYBit)) != 0;
                set
                {
                    if (value) { m_Bitset = (ushort)(m_Bitset | (1 << k_RotAngleYBit)); }
                    else { m_Bitset = (ushort)(m_Bitset & ~(1 << k_RotAngleYBit)); }
                }
            }

            public bool HasRotAngleZ
            {
                get => (m_Bitset & (1 << k_RotAngleZBit)) != 0;
                set
                {
                    if (value) { m_Bitset = (ushort)(m_Bitset | (1 << k_RotAngleZBit)); }
                    else { m_Bitset = (ushort)(m_Bitset & ~(1 << k_RotAngleZBit)); }
                }
            }

            // Scale
            public bool HasScaleX
            {
                get => (m_Bitset & (1 << k_ScaleXBit)) != 0;
                set
                {
                    if (value) { m_Bitset = (ushort)(m_Bitset | (1 << k_ScaleXBit)); }
                    else { m_Bitset = (ushort)(m_Bitset & ~(1 << k_ScaleXBit)); }
                }
            }

            public bool HasScaleY
            {
                get => (m_Bitset & (1 << k_ScaleYBit)) != 0;
                set
                {
                    if (value) { m_Bitset = (ushort)(m_Bitset | (1 << k_ScaleYBit)); }
                    else { m_Bitset = (ushort)(m_Bitset & ~(1 << k_ScaleYBit)); }
                }
            }

            public bool HasScaleZ
            {
                get => (m_Bitset & (1 << k_ScaleZBit)) != 0;
                set
                {
                    if (value) { m_Bitset = (ushort)(m_Bitset | (1 << k_ScaleZBit)); }
                    else { m_Bitset = (ushort)(m_Bitset & ~(1 << k_ScaleZBit)); }
                }
            }

            public bool IsTeleporting
            {
                get => (m_Bitset & (1 << k_TeleportingBit)) != 0;
                set
                {
                    if (value) { m_Bitset = (ushort)(m_Bitset | (1 << k_TeleportingBit)); }
                    else { m_Bitset = (ushort)(m_Bitset & ~(1 << k_TeleportingBit)); }
                }
            }

            public float PositionX, PositionY, PositionZ;
            public float RotAngleX, RotAngleY, RotAngleZ;
            public float ScaleX, ScaleY, ScaleZ;
            public double SentTime;

            public Vector3 Position
            {
                get { return new Vector3(PositionX, PositionY, PositionZ); }
                set
                {
                    PositionX = value.x;
                    PositionY = value.y;
                    PositionZ = value.z;
                }
            }

            public Vector3 Rotation
            {
                get { return new Vector3(RotAngleX, RotAngleY, RotAngleZ); }
                set
                {
                    RotAngleX = value.x;
                    RotAngleY = value.y;
                    RotAngleZ = value.z;
                }
            }

            public Vector3 Scale
            {
                get { return new Vector3(ScaleX, ScaleY, ScaleZ); }
                set
                {
                    ScaleX = value.x;
                    ScaleY = value.y;
                    ScaleZ = value.z;
                }
            }

            public void NetworkSerialize(NetworkSerializer serializer)
            {
                serializer.Serialize(ref SentTime);
                // InLocalSpace + HasXXX Bits
                serializer.Serialize(ref m_Bitset);
                // Position Values
                if (HasPositionX)
                {
                    serializer.Serialize(ref PositionX);
                }

                if (HasPositionY)
                {
                    serializer.Serialize(ref PositionY);
                }

                if (HasPositionZ)
                {
                    serializer.Serialize(ref PositionZ);
                }

                // RotAngle Values
                if (HasRotAngleX)
                {
                    serializer.Serialize(ref RotAngleX);
                }

                if (HasRotAngleY)
                {
                    serializer.Serialize(ref RotAngleY);
                }

                if (HasRotAngleZ)
                {
                    serializer.Serialize(ref RotAngleZ);
                }

                // Scale Values
                if (HasScaleX)
                {
                    serializer.Serialize(ref ScaleX);
                }

                if (HasScaleY)
                {
                    serializer.Serialize(ref ScaleY);
                }

                if (HasScaleZ)
                {
                    serializer.Serialize(ref ScaleZ);
                }
            }
        }

        public bool SyncPositionX = true, SyncPositionY = true, SyncPositionZ = true;
        public bool SyncRotAngleX = true, SyncRotAngleY = true, SyncRotAngleZ = true;
        public bool SyncScaleX = true, SyncScaleY = true, SyncScaleZ = true;

        public float PositionThreshold, RotAngleThreshold, ScaleThreshold;

        /// <summary>
        /// Sets whether this transform should sync in local space or in world space.
        /// This is important to set since reparenting this transform could have issues,
        /// if using world position (depending on who gets synced first: the parent or the child)
        /// Having a child always at position 0,0,0 for example will have less possibilities of desync than when using world positions
        /// </summary>
        [Tooltip("Sets whether this transform should sync in local space or in world space")]
        public bool InLocalSpace = false;

        public bool Interpolate = true;

        /// <summary>
        /// Used to determine who can write to this transform. Server only for this transform.
        /// Changing this value alone in a child implementation will not allow you to create a NetworkTransform which can be written to by clients. See the ClientNetworkTransform Sample
        /// in the package samples for how to implement a NetworkTransform with client write support.
        /// If using different values, please use RPCs to write to the server. Netcode doesn't support client side network variable writing
        /// </summary>
        // This is public to make sure that users don't depend on this IsClient && IsOwner check in their code. If this logic changes in the future, we can make it invisible here
        public virtual bool CanCommitToTransform => IsServer;

        private readonly NetworkVariable<NetworkTransformState> m_ReplicatedNetworkState = new NetworkVariable<NetworkTransformState>(new NetworkTransformState());

        private NetworkTransformState m_LocalAuthoritativeNetworkState;

        private NetworkTransformState m_PrevNetworkState;

        private const int k_DebugDrawLineTime = 10;

        private bool m_HasSentLastValue = false; // used to send one last value, so clients can make the difference between lost replication data (clients extrapolate) and no more data to send.

        private BufferedLinearInterpolator<float> m_PositionXInterpolator = new BufferedLinearInterpolatorFloat();
        private BufferedLinearInterpolator<float> m_PositionYInterpolator = new BufferedLinearInterpolatorFloat();
        private BufferedLinearInterpolator<float> m_PositionZInterpolator = new BufferedLinearInterpolatorFloat();
        private BufferedLinearInterpolator<Quaternion> m_RotationInterpolator = new BufferedLinearInterpolatorQuaternion(); // rotation is a single Quaternion since each euler axis will affect the quaternion's final value
        private BufferedLinearInterpolator<float> m_ScaleXInterpolator = new BufferedLinearInterpolatorFloat();
        private BufferedLinearInterpolator<float> m_ScaleYInterpolator = new BufferedLinearInterpolatorFloat();
        private BufferedLinearInterpolator<float> m_ScaleZInterpolator = new BufferedLinearInterpolatorFloat();
        private readonly List<BufferedLinearInterpolator<float>> m_AllFloatInterpolators = new List<BufferedLinearInterpolator<float>>(6);

        private Transform m_Transform; // cache the transform component to reduce unnecessary bounce between managed and native
        private int m_LastSentTick;
        private NetworkTransformState m_LastSentState;

        private const string k_NoAuthorityMessage = "was changed locally without authority, reverting back to latest interpolated network state! Please use CommitUpdate() or your own [ServerRpc]";


        /// <summary>
        /// Tries updating the server authoritative transform, only if allowed.
        /// If this called server side, this will commit directly.
        /// If no update is needed, nothing will be sent. This method should still be called every update, it'll self manage when it should and shouldn't send
        /// </summary>
        /// <param name="transformToCommit"></param>
        /// <param name="dirtyTime"></param>
        public void TryCommitTransformToServer(Transform transformToCommit)
        {
            TryCommitTransformToServer(transformToCommit, NetworkManager.LocalTime.Time);
        }

        private void TryCommitTransformToServer(Transform transformToCommit, double dirtyTime)
        {
            var isDirty = ApplyTransformToNetworkState(ref m_LocalAuthoritativeNetworkState, dirtyTime, transformToCommit);
            TryCommit(isDirty);
        }
<<<<<<< HEAD

        public void TryCommitValuesToServer(Vector3 position, Vector3 rotation, Vector3 scale)
        {
            TryCommitValuesToServer(position, rotation, scale, NetworkManager.LocalTime.Time);
        }

        private void TryCommitValuesToServer(Vector3 position, Vector3 rotation, Vector3 scale, double dirtyTime)
        {
            var isDirty = ApplyTransformToNetworkStateWithInfo(ref m_LocalAuthoritativeNetworkState, dirtyTime, position, rotation, scale);

            TryCommit(isDirty.isDirty);
        }

        private void TryCommit(bool isDirty)
        {
            if (!IsOwner && !IsServer)
            {
                Debug.LogWarning("Only owner or server can try to update a NetworkTransform");
                return;
            }

            if (CanCommitToTransform)
            {
                var oldIsTeleporting = m_LocalAuthoritativeNetworkState.IsTeleporting;
                m_LocalAuthoritativeNetworkState.IsTeleporting = true;
                ApplyInterpolatedNetworkStateToTransform(m_LocalAuthoritativeNetworkState, transform);
                m_LocalAuthoritativeNetworkState.IsTeleporting = oldIsTeleporting;
            }
=======
>>>>>>> f34e7e6e

        private void TryCommitValuesToServer(Vector3 position, Vector3 rotation, Vector3 scale, double dirtyTime)
        {
            var isDirty = ApplyTransformToNetworkStateWithInfo(ref m_LocalAuthoritativeNetworkState, dirtyTime, position, rotation, scale);

            TryCommit(isDirty.isDirty);
        }

        private void TryCommit(bool isDirty)
        {
            void Send(NetworkTransformState stateToSend)
            {
                if (IsServer)
                {
                    // server RPC takes a few frames to execute server side, we want this to execute immediately
                    CommitLocallyAndReplicate(stateToSend);
                }
                else
                {
                    CommitTransformServerRpc(stateToSend);
                }
            }

            // if dirty, send
            // if not dirty anymore, but hasn't sent last value for limiting extrapolation, still set isDirty
            // if not dirty and has already sent last value, don't do anything
            // extrapolation works by using last two values. if it doesn't receive anything anymore, it'll continue to extrapolate.
            // This is great in case there's message loss, not so great if we just don't have new values to send.
            // the following will send one last "copied" value so unclamped interpolation tries to extrapolate between two identical values, effectively
            // making it immobile.
            if (isDirty)
            {
                Send(m_LocalAuthoritativeNetworkState);
                m_HasSentLastValue = false;
                m_LastSentTick = NetworkManager.LocalTime.Tick;
                m_LastSentState = m_LocalAuthoritativeNetworkState;
            }
            else if (!m_HasSentLastValue && NetworkManager.LocalTime.Tick >= m_LastSentTick + 1) // check for state.IsDirty since update can happen more than once per tick. No need for client, RPCs will just queue up
            {
                m_LastSentState.SentTime = NetworkManager.LocalTime.Time; // time 1+ tick later
                Send(m_LastSentState);
                m_HasSentLastValue = true;
            }
        }

        // If switching owner server side at runtime, some of these in flight RPCs could trigger some warnings about trying to call an RPC when you're not allowed
        [ServerRpc]
        private void CommitTransformServerRpc(NetworkTransformState networkState)
        {
            CommitLocallyAndReplicate(networkState);
        }

        private void CommitLocallyAndReplicate(NetworkTransformState networkState)
        {
            // m_LocalAuthoritativeNetworkState = networkState;
            m_ReplicatedNetworkState.Value = networkState;
            AddInterpolatedState(networkState);
        }

        private void ResetInterpolatedStateToCurrentAuthoritativeState()
        {
            m_PositionXInterpolator.ResetTo(m_LocalAuthoritativeNetworkState.PositionX);
            m_PositionYInterpolator.ResetTo(m_LocalAuthoritativeNetworkState.PositionY);
            m_PositionZInterpolator.ResetTo(m_LocalAuthoritativeNetworkState.PositionZ);

            m_RotationInterpolator.ResetTo(Quaternion.Euler(m_LocalAuthoritativeNetworkState.Rotation));

            m_ScaleXInterpolator.ResetTo(m_LocalAuthoritativeNetworkState.ScaleX);
            m_ScaleYInterpolator.ResetTo(m_LocalAuthoritativeNetworkState.ScaleY);
            m_ScaleZInterpolator.ResetTo(m_LocalAuthoritativeNetworkState.ScaleZ);
        }

        // updates `NetworkState` properties if they need to and returns a `bool` indicating whether or not there was any changes made
        // returned boolean would be useful to change encapsulating `NetworkVariable<NetworkState>`'s dirty state, e.g. ReplNetworkState.SetDirty(isDirty);
        internal bool ApplyTransformToNetworkState(ref NetworkTransformState networkState, double dirtyTime, Transform transformToUse)
        {
            return ApplyTransformToNetworkStateWithInfo(ref networkState, dirtyTime, transformToUse).isDirty;
        }

        private (bool isDirty, bool isPositionDirty, bool isRotationDirty, bool isScaleDirty) ApplyTransformToNetworkStateWithInfo(ref NetworkTransformState networkState, double dirtyTime, Transform transformToUse)
        {
            var position = InLocalSpace ? transformToUse.localPosition : transformToUse.position;
            var rotAngles = InLocalSpace ? transformToUse.localEulerAngles : transformToUse.eulerAngles;
            var scale = InLocalSpace ? transformToUse.localScale : transformToUse.lossyScale;
            return ApplyTransformToNetworkStateWithInfo(ref networkState, dirtyTime, position, rotAngles, scale);
        }

        private (bool isDirty, bool isPositionDirty, bool isRotationDirty, bool isScaleDirty) ApplyTransformToNetworkStateWithInfo(ref NetworkTransformState networkState, double dirtyTime, Vector3 position, Vector3 rotAngles, Vector3 scale)
        {
            var isDirty = false;
            var isPositionDirty = false;
            var isRotationDirty = false;
            var isScaleDirty = false;

            // hasPositionZ set to false when it should be true?

            if (InLocalSpace != networkState.InLocalSpace)
            {
                networkState.InLocalSpace = InLocalSpace;
                isDirty = true;
            }

            if (SyncPositionX &&
                Mathf.Abs(networkState.PositionX - position.x) >= PositionThreshold &&
                !Mathf.Approximately(networkState.PositionX, position.x))
            {
                networkState.PositionX = position.x;
                networkState.HasPositionX = true;
                isPositionDirty = true;
            }

            if (SyncPositionY &&
                Mathf.Abs(networkState.PositionY - position.y) >= PositionThreshold &&
                !Mathf.Approximately(networkState.PositionY, position.y))
            {
                networkState.PositionY = position.y;
                networkState.HasPositionY = true;
                isPositionDirty = true;
            }

            if (SyncPositionZ &&
                Mathf.Abs(networkState.PositionZ - position.z) >= PositionThreshold &&
                !Mathf.Approximately(networkState.PositionZ, position.z))
            {
                networkState.PositionZ = position.z;
                networkState.HasPositionZ = true;
                isPositionDirty = true;
            }

            if (SyncRotAngleX &&
                Mathf.Abs(networkState.RotAngleX - rotAngles.x) >= RotAngleThreshold &&
                !Mathf.Approximately(networkState.RotAngleX, rotAngles.x))
            {
                networkState.RotAngleX = rotAngles.x;
                networkState.HasRotAngleX = true;
                isRotationDirty = true;
            }

            if (SyncRotAngleY &&
                Mathf.Abs(networkState.RotAngleY - rotAngles.y) >= RotAngleThreshold &&
                !Mathf.Approximately(networkState.RotAngleY, rotAngles.y))
            {
                networkState.RotAngleY = rotAngles.y;
                networkState.HasRotAngleY = true;
                isRotationDirty = true;
            }

            if (SyncRotAngleZ &&
                Mathf.Abs(networkState.RotAngleZ - rotAngles.z) >= RotAngleThreshold &&
                !Mathf.Approximately(networkState.RotAngleZ, rotAngles.z))
            {
                networkState.RotAngleZ = rotAngles.z;
                networkState.HasRotAngleZ = true;
                isRotationDirty = true;
            }

            if (SyncScaleX &&
                Mathf.Abs(networkState.ScaleX - scale.x) >= ScaleThreshold &&
                !Mathf.Approximately(networkState.ScaleX, scale.x))
            {
                networkState.ScaleX = scale.x;
                networkState.HasScaleX = true;
                isScaleDirty = true;
            }

            if (SyncScaleY &&
                Mathf.Abs(networkState.ScaleY - scale.y) >= ScaleThreshold &&
                !Mathf.Approximately(networkState.ScaleY, scale.y))
            {
                networkState.ScaleY = scale.y;
                networkState.HasScaleY = true;
                isScaleDirty = true;
            }

            if (SyncScaleZ &&
                Mathf.Abs(networkState.ScaleZ - scale.z) >= ScaleThreshold &&
                !Mathf.Approximately(networkState.ScaleZ, scale.z))
            {
                networkState.ScaleZ = scale.z;
                networkState.HasScaleZ = true;
                isScaleDirty = true;
            }

            isDirty |= isPositionDirty || isRotationDirty || isScaleDirty;

            if (isDirty)
            {
                networkState.SentTime = dirtyTime;
            }

            return (isDirty, isPositionDirty, isRotationDirty, isScaleDirty);
        }

        private void ApplyInterpolatedNetworkStateToTransform(NetworkTransformState networkState, Transform transformToUpdate)
        {
            m_PrevNetworkState = networkState;

            var interpolatedPosition = InLocalSpace ? transformToUpdate.localPosition : transformToUpdate.position;
            var interpolatedRotAngles = InLocalSpace ? transformToUpdate.localEulerAngles : transformToUpdate.eulerAngles;
            var interpolatedScale = InLocalSpace ? transformToUpdate.localScale : transformToUpdate.lossyScale;

            // InLocalSpace Read
            InLocalSpace = networkState.InLocalSpace;
            // Position Read
            if (SyncPositionX)
            {
                interpolatedPosition.x = networkState.IsTeleporting || !Interpolate ? networkState.Position.x : m_PositionXInterpolator.GetInterpolatedValue();
            }

            if (SyncPositionY)
            {
                interpolatedPosition.y = networkState.IsTeleporting || !Interpolate ? networkState.Position.y : m_PositionYInterpolator.GetInterpolatedValue();
            }

            if (SyncPositionZ)
            {
                interpolatedPosition.z = networkState.IsTeleporting || !Interpolate ? networkState.Position.z : m_PositionZInterpolator.GetInterpolatedValue();
            }

            if (SyncRotAngleX)
            {
                interpolatedRotAngles.x = networkState.IsTeleporting || !Interpolate ? networkState.Rotation.x : m_RotationInterpolator.GetInterpolatedValue().eulerAngles.x;
            }

            if (SyncRotAngleY)
            {
                interpolatedRotAngles.y = networkState.IsTeleporting || !Interpolate ? networkState.Rotation.y : m_RotationInterpolator.GetInterpolatedValue().eulerAngles.y;
            }

            if (SyncRotAngleZ)
            {
                interpolatedRotAngles.z = networkState.IsTeleporting || !Interpolate ? networkState.Rotation.z : m_RotationInterpolator.GetInterpolatedValue().eulerAngles.z;
            }

            // Scale Read
            if (SyncScaleX)
            {
                interpolatedScale.x = networkState.IsTeleporting || !Interpolate ? networkState.Scale.x : m_ScaleXInterpolator.GetInterpolatedValue();
            }

            if (SyncScaleY)
            {
                interpolatedScale.y = networkState.IsTeleporting || !Interpolate ? networkState.Scale.y : m_ScaleYInterpolator.GetInterpolatedValue();
            }

            if (SyncScaleZ)
            {
                interpolatedScale.z = networkState.IsTeleporting || !Interpolate ? networkState.Scale.z : m_ScaleZInterpolator.GetInterpolatedValue();
            }

            // Position Apply
            if (SyncPositionX || SyncPositionY || SyncPositionZ)
            {
                if (InLocalSpace)
                {
                    transformToUpdate.localPosition = interpolatedPosition;
                }
                else
                {
                    transformToUpdate.position = interpolatedPosition;
                }

                m_PrevNetworkState.Position = interpolatedPosition;
            }

            // RotAngles Apply
            if (SyncRotAngleX || SyncRotAngleY || SyncRotAngleZ)
            {
                if (InLocalSpace)
                {
                    transformToUpdate.localRotation = Quaternion.Euler(interpolatedRotAngles);
                }
                else
                {
                    transformToUpdate.rotation = Quaternion.Euler(interpolatedRotAngles);
                }

                m_PrevNetworkState.Rotation = interpolatedRotAngles;
            }

            // Scale Apply
            if (SyncScaleX || SyncScaleY || SyncScaleZ)
            {
                if (InLocalSpace)
                {
                    transformToUpdate.localScale = interpolatedScale;
                }
                else
                {
                    transformToUpdate.localScale = Vector3.one;
                    var lossyScale = transformToUpdate.lossyScale;
                    // todo this conversion is messing with interpolation. local scale interpolates fine, lossy scale is jittery. must investigate. MTT-1208
                    transformToUpdate.localScale = new Vector3(interpolatedScale.x / lossyScale.x, interpolatedScale.y / lossyScale.y, interpolatedScale.z / lossyScale.z);
                }

                m_PrevNetworkState.Scale = interpolatedScale;
            }
            Debug.DrawLine(transformToUpdate.position, transformToUpdate.position + Vector3.up, Color.magenta, 10, false);
        }

        private void AddInterpolatedState(NetworkTransformState newState)
        {
            var sentTime = new NetworkTime(NetworkManager.Singleton.ServerTime.TickRate, newState.SentTime);

            if (newState.HasPositionX)
            {
                m_PositionXInterpolator.AddMeasurement(newState.PositionX, sentTime);
            }

            if (newState.HasPositionY)
            {
                m_PositionYInterpolator.AddMeasurement(newState.PositionY, sentTime);
            }

            if (newState.HasPositionZ)
            {
                m_PositionZInterpolator.AddMeasurement(newState.PositionZ, sentTime);
            }

            m_RotationInterpolator.AddMeasurement(Quaternion.Euler(newState.Rotation), sentTime);

            if (newState.HasScaleX)
            {
                m_ScaleXInterpolator.AddMeasurement(newState.ScaleX, sentTime);
            }

            if (newState.HasScaleY)
            {
                m_ScaleYInterpolator.AddMeasurement(newState.ScaleY, sentTime);
            }

            if (newState.HasScaleZ)
            {
                m_ScaleZInterpolator.AddMeasurement(newState.ScaleZ, sentTime);
            }
        }

        private void OnNetworkStateChanged(NetworkTransformState oldState, NetworkTransformState newState)
        {
            if (!NetworkObject.IsSpawned)
            {
                // todo MTT-849 should never happen but yet it does! maybe revisit/dig after NetVar updates and snapshot system lands?
                return;
            }

            if (CanCommitToTransform)
            {
                // we're the authority, we ignore incoming changes
                return;
            }

            Debug.DrawLine(newState.Position, newState.Position + Vector3.up + Vector3.left, Color.green, 10, false);

            AddInterpolatedState(newState);

            if (NetworkManager.Singleton.LogLevel == LogLevel.Developer)
            {
                var pos = new Vector3(newState.PositionX, newState.PositionY, newState.PositionZ);
                Debug.DrawLine(pos, pos + Vector3.up + Vector3.left * Random.Range(0.5f, 2f), Color.green, k_DebugDrawLineTime, false);
            }
        }

        private void Awake()
        {
            m_Transform = transform;
            if (m_AllFloatInterpolators.Count == 0)
            {
                m_AllFloatInterpolators.Add(m_PositionXInterpolator);
                m_AllFloatInterpolators.Add(m_PositionYInterpolator);
                m_AllFloatInterpolators.Add(m_PositionZInterpolator);
                m_AllFloatInterpolators.Add(m_ScaleXInterpolator);
                m_AllFloatInterpolators.Add(m_ScaleYInterpolator);
                m_AllFloatInterpolators.Add(m_ScaleZInterpolator);
            }

            // ReplNetworkState.NetworkVariableChannel = NetworkChannel.PositionUpdate; // todo figure this out, talk with Matt/Fatih, this should be unreliable

            if (CanCommitToTransform)
            {
                TryCommitTransformToServer(m_Transform, NetworkManager.LocalTime.Time);
            }

            m_ReplicatedNetworkState.OnValueChanged += OnNetworkStateChanged;
        }

        public override void OnNetworkSpawn()
        {
            m_LocalAuthoritativeNetworkState = m_ReplicatedNetworkState.Value;
            Initialize();
        }

        public override void OnGainedOwnership()
        {
            Initialize();
        }

        public override void OnLostOwnership()
        {
            Initialize();
        }

        private void Initialize()
        {
            ResetInterpolatedStateToCurrentAuthoritativeState(); // useful for late joining

            if (CanCommitToTransform)
            {
                m_ReplicatedNetworkState.SetDirty(true);
            }
            else
            {
                ApplyInterpolatedNetworkStateToTransform(m_ReplicatedNetworkState.Value, m_Transform);
            }
        }

        private void OnDestroy()
        {
            m_ReplicatedNetworkState.OnValueChanged -= OnNetworkStateChanged;
        }

        // todo this is currently in update, to be able to catch any transform changes. A FixedUpdate mode could be added to be less intense, but it'd be
        // conditional to users only making transform update changes in FixedUpdate.
        protected virtual void Update()
        {
            if (!NetworkObject.IsSpawned)
            {
                return;
            }

            if (CanCommitToTransform)
            {
                if (IsServer)
                {
                    TryCommitTransformToServer(m_Transform, NetworkManager.LocalTime.Time);
                }

                m_PrevNetworkState = m_LocalAuthoritativeNetworkState;
            }

            // apply interpolated value
            if ((NetworkManager.Singleton.IsConnectedClient || NetworkManager.Singleton.IsListening))
            {
                foreach (var interpolator in m_AllFloatInterpolators)
                {
                    interpolator.Update(Time.deltaTime);
                }

                m_RotationInterpolator.Update(Time.deltaTime);

                if (!CanCommitToTransform)
                {
                    if (NetworkManager.Singleton.LogLevel == LogLevel.Developer)
                    {
                        var interpolatedPosition = new Vector3(m_PositionXInterpolator.GetInterpolatedValue(), m_PositionYInterpolator.GetInterpolatedValue(), m_PositionZInterpolator.GetInterpolatedValue());
                        Debug.DrawLine(interpolatedPosition, interpolatedPosition + Vector3.up, Color.magenta, k_DebugDrawLineTime, false);
                    }

                    // try to update previously consumed NetworkState
                    // if we have any changes, that means made some updates locally
                    // we apply the latest ReplNetworkState again to revert our changes
                    var oldStateDirtyInfo = ApplyTransformToNetworkStateWithInfo(ref m_PrevNetworkState, 0, m_Transform);
                    if (oldStateDirtyInfo.isPositionDirty || oldStateDirtyInfo.isScaleDirty || (oldStateDirtyInfo.isRotationDirty && SyncRotAngleX && SyncRotAngleY && SyncRotAngleZ))
                    {
                        // ignoring rotation dirty since quaternions will mess with euler angles, making this impossible to determine if the change to a single axis comes
                        // from an unauthorized transform change or euler to quaternion conversion artifacts.
                        var dirtyField = oldStateDirtyInfo.isPositionDirty ? "position" : oldStateDirtyInfo.isRotationDirty ? "rotation" : "scale";
                        Debug.LogWarning(dirtyField + k_NoAuthorityMessage, this);
                    }

                    // Apply updated interpolated value
                    ApplyInterpolatedNetworkStateToTransform(m_ReplicatedNetworkState.Value, m_Transform);
                }
            }
        }

        /// <summary>
        /// Teleports the transform to the given values without interpolating
        /// </summary>
        public void Teleport(Vector3 newPosition, Vector3 newRotationEuler, Vector3 newScale)
        {
            if (!CanCommitToTransform)
            {
                Debug.LogWarning("Teleport not allowed, "+k_NoAuthorityMessage);
                return;
            }

            var stateToSend = m_LocalAuthoritativeNetworkState;
            stateToSend.IsTeleporting = true;
            stateToSend.Position = newPosition;
            stateToSend.Rotation = newRotationEuler;
            stateToSend.Scale = newScale;
            ApplyInterpolatedNetworkStateToTransform(stateToSend, transform);
            // set teleport flag in state to signal to ghosts not to interpolate
            m_LocalAuthoritativeNetworkState.IsTeleporting = true;
            // check server side
            TryCommitValuesToServer(newPosition, newRotationEuler, newScale, NetworkManager.LocalTime.Time);
            m_LocalAuthoritativeNetworkState.IsTeleporting = false;
        }
    }
}<|MERGE_RESOLUTION|>--- conflicted
+++ resolved
@@ -310,7 +310,7 @@
             var isDirty = ApplyTransformToNetworkState(ref m_LocalAuthoritativeNetworkState, dirtyTime, transformToCommit);
             TryCommit(isDirty);
         }
-<<<<<<< HEAD
+
 
         public void TryCommitValuesToServer(Vector3 position, Vector3 rotation, Vector3 scale)
         {
@@ -323,6 +323,7 @@
 
             TryCommit(isDirty.isDirty);
         }
+
 
         private void TryCommit(bool isDirty)
         {
@@ -339,18 +340,6 @@
                 ApplyInterpolatedNetworkStateToTransform(m_LocalAuthoritativeNetworkState, transform);
                 m_LocalAuthoritativeNetworkState.IsTeleporting = oldIsTeleporting;
             }
-=======
->>>>>>> f34e7e6e
-
-        private void TryCommitValuesToServer(Vector3 position, Vector3 rotation, Vector3 scale, double dirtyTime)
-        {
-            var isDirty = ApplyTransformToNetworkStateWithInfo(ref m_LocalAuthoritativeNetworkState, dirtyTime, position, rotation, scale);
-
-            TryCommit(isDirty.isDirty);
-        }
-
-        private void TryCommit(bool isDirty)
-        {
             void Send(NetworkTransformState stateToSend)
             {
                 if (IsServer)
