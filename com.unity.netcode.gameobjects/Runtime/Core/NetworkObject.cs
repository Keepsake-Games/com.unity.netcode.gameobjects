--- conflicted
+++ resolved
@@ -393,14 +393,9 @@
             {
                 return;
             }
-<<<<<<< HEAD
-            
+
             if (NetworkManager != null && NetworkManager.IsListening && NetworkManager.IsServer == false && IsSpawned
                 && (IsSceneObject == null || (IsSceneObject != null && IsSceneObject.Value != true)))
-=======
-
-            if (NetworkManager != null && NetworkManager.IsListening && NetworkManager.IsServer == false && IsSpawned)
->>>>>>> e5575e02
             {
                 throw new NotServerException($"Destroy a spawned {nameof(NetworkObject)} on a non-host client is not valid. Call {nameof(Destroy)} or {nameof(Despawn)} on the server/host instead.");
             }
