--- conflicted
+++ resolved
@@ -793,12 +793,6 @@
                 }
                 i++;
             }
-<<<<<<< HEAD
-
-            //Debug.Log($"I have {NumSpawns} Spawns {NumDespawns} Despawns {NumUpdates} Value Updates");
-
-=======
->>>>>>> 56609fad
         }
 
         internal void NetworkGetBehaviourVariable(UpdateCommand updateCommand, out NetworkBehaviour behaviour, out NetworkVariableBase variable, ulong srcClientId)
