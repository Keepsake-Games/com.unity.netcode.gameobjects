--- conflicted
+++ resolved
@@ -652,12 +652,8 @@
                 return;
             networkedVarInit = true;
 
-<<<<<<< HEAD
-            using (BitWriterDeprecated writer = BitWriterDeprecated.Get())
-=======
             FieldInfo[] sortedFields = GetFieldInfoForType(GetType());
             for (int i = 0; i < sortedFields.Length; i++)
->>>>>>> b300c115
             {
                 Type fieldType = sortedFields[i].FieldType;
                 if (fieldType.HasInterface(typeof(INetworkedVar)))
@@ -701,49 +697,10 @@
 
             for (int i = 0; i < NetworkingManager.singleton.ConnectedClientsList.Count; i++)
             {
-<<<<<<< HEAD
-                //It's sync time!
-                using (BitWriterDeprecated writer = BitWriterDeprecated.Get())
-                {
-                    //Write all indexes
-                    writer.WriteUInt(networkId); //NetId
-                    writer.WriteUShort(networkedObject.GetOrderIndex(this)); //Behaviour OrderIndex
-
-                    bool[] mask = GetDirtyMask(false);
-
-                    for (int i = 0; i < syncedVarFields.Count; i++)
-                    {
-                        writer.WriteBool(mask[i]);
-                        //Writes all the indexes of the dirty syncvars.
-                        if (syncedVarFields[i].Dirty == true)
-                        {
-                            object o = syncedVarFields[i].FieldInfo.GetValue(this).SheepCopy();
-                            FieldTypeHelper.WriteFieldType(writer, o, syncedVarFields[i].FieldValue);
-                            syncedVarFields[i].FieldValue = o; //FieldTypeHelper.GetReferenceArrayValue(syncedVarFields[i].FieldInfo.GetValue(this), syncedVarFields[i].FieldValue);
-                            syncedVarFields[i].Dirty = false;
-                            InvokeSyncvarMethodOnServer(syncedVarFields[i].HookMethod);
-                        }
-                    }
-                    List<uint> stillDirtyIds = InternalMessageHandler.Send("MLAPI_SYNC_VAR_UPDATE", "MLAPI_INTERNAL", writer, networkId);
-                    if (stillDirtyIds != null)
-                    {
-                        for (int i = 0; i < stillDirtyIds.Count; i++)
-                            OutOfSyncClients.Add(stillDirtyIds[i]);
-                    }
-                }
-            }
-            else
-            {
-                if (!(isHost && OwnerClientId == NetworkingManager.singleton.NetworkConfig.NetworkTransport.HostDummyId))
-                {
-                    //It's sync time. This is the target receivers packet.
-                    using (BitWriterDeprecated writer = BitWriterDeprecated.Get())
-=======
                 //This iterates over every "channel group".
                 for (int j = 0; j < channelMappedVarIndexes.Count; j++)
                 {
                     using (BitWriter writer = BitWriter.Get())
->>>>>>> b300c115
                     {
                         writer.WriteUInt(networkId);
                         writer.WriteUShort(networkedObject.GetOrderIndex(this));
@@ -757,25 +714,6 @@
                                 writer.WriteBool(false);
                                 continue;
                             }
-<<<<<<< HEAD
-                        }
-                        bool observing = !InternalMessageHandler.Send(OwnerClientId, "MLAPI_SYNC_VAR_UPDATE", "MLAPI_INTERNAL", writer, networkId); //Send only to target
-                        if (!observing)
-                            OutOfSyncClients.Add(OwnerClientId);
-                    }
-                }
-
-                if (nonTargetDirtyCount == 0)
-                    return;
-
-                //It's sync time. This is the NON target receivers packet.
-                using (BitWriterDeprecated writer = BitWriterDeprecated.Get())
-                {
-                    //Write all indexes
-                    writer.WriteUInt(networkId); //NetId
-                    writer.WriteUShort(networkedObject.GetOrderIndex(this)); //Behaviour OrderIndex
-=======
->>>>>>> b300c115
 
                             bool isDirty = networkedVarFields[k].IsDirty(); //cache this here. You never know what operations users will do in the dirty methods
                             writer.WriteBool(isDirty);
@@ -1010,13 +948,8 @@
                 if (LogHelper.CurrentLogLevel <= LogLevel.Normal) LogHelper.LogWarning("Invalid Passthrough send. Ensure AllowPassthroughMessages are turned on and that the MessageType " + messageType + " is registered as a passthroughMessageType");
                 return;
             }
-<<<<<<< HEAD
-            uint? fromNetId = respectObservers ? (uint?)networkId : null;
+
             using (BitWriterDeprecated writer = BitWriterDeprecated.Get())
-=======
-
-            using (BitWriter writer = BitWriter.Get())
->>>>>>> b300c115
             {
                 writer.WriteByteArray(data);
                 InternalMessageHandler.Send(OwnerClientId, messageType, channelName, writer);
@@ -1030,11 +963,7 @@
         /// <param name="channelName">User defined channelName</param>
         /// <param name="writer">The binary data to send</param>
         /// <param name="respectObservers">If this is true, the message will only be sent to clients observing the sender object</param>
-<<<<<<< HEAD
-        protected void SendToLocalClient(string messageType, string channelName, BitWriterDeprecated writer, bool respectObservers = false)
-=======
-        protected void SendToLocalClient(string messageType, string channelName, BitWriter writer)
->>>>>>> b300c115
+        protected void SendToLocalClient(string messageType, string channelName, BitWriterDeprecated writer)
         {
             if (!MessageManager.messageTypes.ContainsKey(messageType))
             {
@@ -1159,12 +1088,7 @@
                 if (LogHelper.CurrentLogLevel <= LogLevel.Normal) LogHelper.LogWarning("Sending messages from client to other clients is not yet supported");
                 return;
             }
-<<<<<<< HEAD
-            uint? fromNetId = respectObservers ? (uint?)networkId : null;
             using (BitWriterDeprecated writer = BitWriterDeprecated.Get())
-=======
-            using (BitWriter writer = BitWriter.Get())
->>>>>>> b300c115
             {
                 writer.WriteByteArray(data);
                 InternalMessageHandler.Send(messageType, channelName, writer, OwnerClientId, null, null);
@@ -1178,11 +1102,7 @@
         /// <param name="channelName">User defined channelName</param>
         /// <param name="writer">The binary data to send</param>
         /// <param name="respectObservers">If this is true, the message will only be sent to clients observing the sender object</param>
-<<<<<<< HEAD
-        protected void SendToNonLocalClients(string messageType, string channelName, BitWriterDeprecated writer, bool respectObservers = false)
-=======
-        protected void SendToNonLocalClients(string messageType, string channelName, BitWriter writer)
->>>>>>> b300c115
+        protected void SendToNonLocalClients(string messageType, string channelName, BitWriterDeprecated writer)
         {
             if (!MessageManager.messageTypes.ContainsKey(messageType))
             {
@@ -1239,12 +1159,7 @@
                 if (LogHelper.CurrentLogLevel <= LogLevel.Normal) LogHelper.LogWarning("Sending messages from client to other clients is not yet supported");
                 return;
             }
-<<<<<<< HEAD
-            uint? fromNetId = respectObservers ? (uint?)networkId : null;
             using (BitWriterDeprecated writer = BitWriterDeprecated.Get())
-=======
-            using (BitWriter writer = BitWriter.Get())
->>>>>>> b300c115
             {
                 writer.WriteByteArray(data);
                 InternalMessageHandler.Send(messageType, channelName, writer, OwnerClientId, networkId, networkedObject.GetOrderIndex(this));
@@ -1258,11 +1173,7 @@
         /// <param name="channelName">User defined channelName</param>
         /// <param name="writer">The binary data to send</param>
         /// <param name="respectObservers">If this is true, the message will only be sent to clients observing the sender object</param>
-<<<<<<< HEAD
-        protected void SendToNonLocalClientsTarget(string messageType, string channelName, BitWriterDeprecated writer, bool respectObservers = false)
-=======
-        protected void SendToNonLocalClientsTarget(string messageType, string channelName, BitWriter writer)
->>>>>>> b300c115
+        protected void SendToNonLocalClientsTarget(string messageType, string channelName, BitWriterDeprecated writer)
         {
             if (!MessageManager.messageTypes.ContainsKey(messageType))
             {
@@ -1320,13 +1231,8 @@
                 if (LogHelper.CurrentLogLevel <= LogLevel.Normal) LogHelper.LogWarning("Invalid Passthrough send. Ensure AllowPassthroughMessages are turned on and that the MessageType " + messageType + " is registered as a passthroughMessageType");
                 return;
             }
-<<<<<<< HEAD
-            uint? fromNetId = respectObservers ? (uint?)networkId : null;
+
             using (BitWriterDeprecated writer = BitWriterDeprecated.Get())
-=======
-
-            using (BitWriter writer = BitWriter.Get())
->>>>>>> b300c115
             {
                 writer.WriteByteArray(data);
                 InternalMessageHandler.Send(clientId, messageType, channelName, writer);
@@ -1342,11 +1248,7 @@
         /// <param name="channelName">User defined channelName</param>
         /// <param name="writer">The binary data to send</param>
         /// <param name="respectObservers">If this is true, the message will only be sent to clients observing the sender object</param>
-<<<<<<< HEAD
-        protected void SendToClient(uint clientId, string messageType, string channelName, BitWriterDeprecated writer, bool respectObservers = false)
-=======
-        protected void SendToClient(uint clientId, string messageType, string channelName, BitWriter writer)
->>>>>>> b300c115
+        protected void SendToClient(uint clientId, string messageType, string channelName, BitWriterDeprecated writer)
         {
             if (!MessageManager.messageTypes.ContainsKey(messageType))
             {
@@ -1406,13 +1308,8 @@
                 if (LogHelper.CurrentLogLevel <= LogLevel.Normal) LogHelper.LogWarning("Invalid Passthrough send. Ensure AllowPassthroughMessages are turned on and that the MessageType " + messageType + " is registered as a passthroughMessageType");
                 return;
             }
-<<<<<<< HEAD
-            uint? fromNetId = respectObservers ? (uint?)networkId : null;
+
             using (BitWriterDeprecated writer = BitWriterDeprecated.Get())
-=======
-
-            using (BitWriter writer = BitWriter.Get())
->>>>>>> b300c115
             {
                 writer.WriteByteArray(data);
                 InternalMessageHandler.Send(clientId, messageType, channelName, writer, networkId, networkedObject.GetOrderIndex(this));
@@ -1427,11 +1324,7 @@
         /// <param name="channelName">User defined channelName</param>
         /// <param name="writer">The binary data to send</param>
         /// <param name="respectObservers">If this is true, the message will only be sent to clients observing the sender object</param>
-<<<<<<< HEAD
-        protected void SendToClientTarget(uint clientId, string messageType, string channelName, BitWriterDeprecated writer, bool respectObservers = false)
-=======
-        protected void SendToClientTarget(uint clientId, string messageType, string channelName, BitWriter writer)
->>>>>>> b300c115
+        protected void SendToClientTarget(uint clientId, string messageType, string channelName, BitWriterDeprecated writer)
         {
             if (!MessageManager.messageTypes.ContainsKey(messageType))
             {
@@ -1490,13 +1383,8 @@
                 if (LogHelper.CurrentLogLevel <= LogLevel.Normal) LogHelper.LogWarning("Sending messages from client to other clients is not yet supported");
                 return;
             }
-<<<<<<< HEAD
-            uint? fromNetId = respectObservers ? (uint?)networkId : null;
+
             using (BitWriterDeprecated writer = BitWriterDeprecated.Get())
-=======
-
-            using (BitWriter writer = BitWriter.Get())
->>>>>>> b300c115
             {
                 writer.WriteByteArray(data);
                 InternalMessageHandler.Send(clientIds, messageType, channelName, writer);
@@ -1511,11 +1399,7 @@
         /// <param name="channelName">User defined channelName</param>
         /// <param name="writer">The binary data to send</param>
         /// <param name="respectObservers">If this is true, the message will only be sent to clients observing the sender object</param>
-<<<<<<< HEAD
-        protected void SendToClients(uint[] clientIds, string messageType, string channelName, BitWriterDeprecated writer, bool respectObservers = false)
-=======
-        protected void SendToClients(uint[] clientIds, string messageType, string channelName, BitWriter writer)
->>>>>>> b300c115
+        protected void SendToClients(uint[] clientIds, string messageType, string channelName, BitWriterDeprecated writer)
         {
             if (!MessageManager.messageTypes.ContainsKey(messageType))
             {
@@ -1575,13 +1459,8 @@
                 if (LogHelper.CurrentLogLevel <= LogLevel.Normal) LogHelper.LogWarning("Sending messages from client to other clients is not yet supported");
                 return;
             }
-<<<<<<< HEAD
-            uint? fromNetId = respectObservers ? (uint?)networkId : null;
+
             using (BitWriterDeprecated writer = BitWriterDeprecated.Get())
-=======
-
-            using (BitWriter writer = BitWriter.Get())
->>>>>>> b300c115
             {
                 writer.WriteByteArray(data);
                 InternalMessageHandler.Send(clientIds, messageType, channelName, writer, networkId, networkedObject.GetOrderIndex(this));
@@ -1596,11 +1475,7 @@
         /// <param name="channelName">User defined channelName</param>
         /// <param name="writer">The binary data to send</param>
         /// <param name="respectObservers">If this is true, the message will only be sent to clients observing the sender object</param>
-<<<<<<< HEAD
-        protected void SendToClientsTarget(uint[] clientIds, string messageType, string channelName, BitWriterDeprecated writer, bool respectObservers = false)
-=======
-        protected void SendToClientsTarget(uint[] clientIds, string messageType, string channelName, BitWriter writer)
->>>>>>> b300c115
+        protected void SendToClientsTarget(uint[] clientIds, string messageType, string channelName, BitWriterDeprecated writer)
         {
             if (!MessageManager.messageTypes.ContainsKey(messageType))
             {
@@ -1659,13 +1534,8 @@
                 if (LogHelper.CurrentLogLevel <= LogLevel.Normal) LogHelper.LogWarning("Sending messages from client to other clients is not yet supported");
                 return;
             }
-<<<<<<< HEAD
-            uint? fromNetId = respectObservers ? (uint?)networkId : null;
+
             using (BitWriterDeprecated writer = BitWriterDeprecated.Get())
-=======
-
-            using (BitWriter writer = BitWriter.Get())
->>>>>>> b300c115
             {
                 writer.WriteByteArray(data);
                 InternalMessageHandler.Send(clientIds, messageType, channelName, writer);
@@ -1680,11 +1550,7 @@
         /// <param name="channelName">User defined channelName</param>
         /// <param name="writer">The binary data to send</param>
         /// <param name="respectObservers">If this is true, the message will only be sent to clients observing the sender object</param>
-<<<<<<< HEAD
-        protected void SendToClients(List<uint> clientIds, string messageType, string channelName, BitWriterDeprecated writer, bool respectObservers = false)
-=======
-        protected void SendToClients(List<uint> clientIds, string messageType, string channelName, BitWriter writer)
->>>>>>> b300c115
+        protected void SendToClients(List<uint> clientIds, string messageType, string channelName, BitWriterDeprecated writer)
         {
             if (!MessageManager.messageTypes.ContainsKey(messageType))
             {
@@ -1744,13 +1610,8 @@
                 if (LogHelper.CurrentLogLevel <= LogLevel.Normal) LogHelper.LogWarning("Sending messages from client to other clients is not yet supported");
                 return;
             }
-<<<<<<< HEAD
-            uint? fromNetId = respectObservers ? (uint?)networkId : null;
+
             using (BitWriterDeprecated writer = BitWriterDeprecated.Get())
-=======
-
-            using (BitWriter writer = BitWriter.Get())
->>>>>>> b300c115
             {
                 writer.WriteByteArray(data);
                 InternalMessageHandler.Send(clientIds, messageType, channelName, writer, networkId, networkedObject.GetOrderIndex(this));
@@ -1765,11 +1626,7 @@
         /// <param name="channelName">User defined channelName</param>
         /// <param name="writer">The binary data to send</param>
         /// <param name="respectObservers">If this is true, the message will only be sent to clients observing the sender object</param>
-<<<<<<< HEAD
-        protected void SendToClientsTarget(List<uint> clientIds, string messageType, string channelName, BitWriterDeprecated writer, bool respectObservers = false)
-=======
-        protected void SendToClientsTarget(List<uint> clientIds, string messageType, string channelName, BitWriter writer)
->>>>>>> b300c115
+        protected void SendToClientsTarget(List<uint> clientIds, string messageType, string channelName, BitWriterDeprecated writer)
         {
             if (!MessageManager.messageTypes.ContainsKey(messageType))
             {
@@ -1828,13 +1685,8 @@
                 if (LogHelper.CurrentLogLevel <= LogLevel.Normal) LogHelper.LogWarning("Sending messages from client to other clients is not yet supported");
                 return;
             }
-<<<<<<< HEAD
-            uint? fromNetId = respectObservers ? (uint?)networkId : null;
+
             using (BitWriterDeprecated writer = BitWriterDeprecated.Get())
-=======
-
-            using (BitWriter writer = BitWriter.Get())
->>>>>>> b300c115
             {
                 writer.WriteByteArray(data);
                 InternalMessageHandler.Send(messageType, channelName, writer);
@@ -1848,11 +1700,7 @@
         /// <param name="channelName">User defined channelName</param>
         /// <param name="writer">The binary data to send</param>
         /// <param name="respectObservers">If this is true, the message will only be sent to clients observing the sender object</param>
-<<<<<<< HEAD
-        protected void SendToClients(string messageType, string channelName, BitWriterDeprecated writer, bool respectObservers = false)
-=======
-        protected void SendToClients(string messageType, string channelName, BitWriter writer)
->>>>>>> b300c115
+        protected void SendToClients(string messageType, string channelName, BitWriterDeprecated writer)
         {
             if (!MessageManager.messageTypes.ContainsKey(messageType))
             {
@@ -1910,13 +1758,8 @@
                 if (LogHelper.CurrentLogLevel <= LogLevel.Normal) LogHelper.LogWarning("Sending messages from client to other clients is not yet supported");
                 return;
             }
-<<<<<<< HEAD
-            uint? fromNetId = respectObservers ? (uint?)networkId : null;
+
             using (BitWriterDeprecated writer = BitWriterDeprecated.Get())
-=======
-
-            using (BitWriter writer = BitWriter.Get())
->>>>>>> b300c115
             {
                 writer.WriteByteArray(data);
                 InternalMessageHandler.Send(messageType, channelName, writer, networkId, networkedObject.GetOrderIndex(this));
@@ -1930,11 +1773,7 @@
         /// <param name="channelName">User defined channelName</param>
         /// <param name="writer">The binary data to send</param>
         /// <param name="respectObservers">If this is true, the message will only be sent to clients observing the sender object</param>
-<<<<<<< HEAD
-        protected void SendToClientsTarget(string messageType, string channelName, BitWriterDeprecated writer, bool respectObservers = false)
-=======
-        protected void SendToClientsTarget(string messageType, string channelName, BitWriter writer)
->>>>>>> b300c115
+        protected void SendToClientsTarget(string messageType, string channelName, BitWriterDeprecated writer)
         {
             if (!MessageManager.messageTypes.ContainsKey(messageType))
             {
