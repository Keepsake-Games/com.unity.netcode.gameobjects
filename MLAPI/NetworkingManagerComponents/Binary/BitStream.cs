﻿using System;
using System.Collections.Generic;
using System.IO;
using System.Linq;
using System.Runtime.Serialization;
using System.Text;
using static MLAPI.NetworkingManagerComponents.Binary.Arithmetic;

namespace MLAPI.NetworkingManagerComponents.Binary
{
    public sealed class BitStream : Stream
    {
<<<<<<< HEAD
        private readonly double growthFactor;
        private readonly byte[] target;
=======
        const int initialCapacity = 16;
        private byte[] target;

        /// <summary>
        /// A stream that supports writing data smaller than a single byte. This stream also has a built-in compression algorithm that can (optionally) be used to write compressed data.
        /// </summary>
        /// <param name="capacity">Initial capacity of buffer in bytes.</param>
        /// <param name="growthFactor">Factor by which buffer should grow when necessary.</param>
        public BitStream(int capacity = initialCapacity, float growthFactor = 2.0f)
        {
            target = new byte[capacity];
            GrowthFactor = growthFactor;
            Resizable = true;
        }

        /// <summary>
        /// A stream that supports writing data smaller than a single byte. This stream also has a built-in compression algorithm that can (optionally) be used to write compressed data.
        /// </summary>
        /// <param name="growthFactor">Factor by which buffer should grow when necessary.</param>
        public BitStream(float growthFactor = 2.0f) : this(initialCapacity, growthFactor) { }

        /// <summary>
        /// A stream that supports writing data smaller than a single byte. This stream also has a built-in compression algorithm that can (optionally) be used to write compressed data.
        /// </summary>
        /// <param name="target">The buffer containing initial data</param>
        /// <param name="offset">The offset where the data begins</param>
        /// <param name="count">The amount of bytes to copy from the initial data buffer</param>
        public BitStream(byte[] target, int offset, int count) : this(count)
        {
            Buffer.BlockCopy(target, offset, this.target, 0, count);
            Resizable = false;
        }
>>>>>>> 72c0034e

        /// <summary>
        /// A stream that supports writing data smaller than a single byte. This stream also has a built-in compression algorithm that can (optionally) be used to write compressed data.
        /// NOTE: when using a pre-allocated buffer, the stream will not grow!
        /// </summary>
        /// <param name="target">Pre-allocated buffer to write to</param>
        public BitStream(byte[] target)
        {
            this.target = target;
<<<<<<< HEAD
            this.growthFactor = growthFactor <= 1 ? 1.5 : growthFactor;
            BitLength = (ulong)target.LongLength << 3;
=======
            Resizable = false;
            BitLength = (ulong) (target.Length << 3);
>>>>>>> 72c0034e
        }

        /// <summary>
        /// Whether or not the stream will grow the buffer to accomodate more data.
        /// </summary>
        public bool Resizable { get; }

        private float _growthFactor;
        /// <summary>
        /// Factor by which buffer should grow when necessary.
        /// </summary>
        public float GrowthFactor { set { _growthFactor = value <= 1 ? 1.5f : value; } get { return _growthFactor; } }

        /// <summary>
        /// Whether or not data can be read from the stream.
        /// </summary>
        public override bool CanRead => BitPosition < (ulong)target.LongLength;

        /// <summary>
        /// Whether or not seeking is supported by this stream. (Always true)
        /// </summary>
        public override bool CanSeek => true;

        /// <summary>
        /// Whether or not this stream can accept new data. NOTE: this will return true even if only fewer than 8 bits can be written!
        /// </summary>
        public override bool CanWrite => !BitAligned || Position < target.LongLength || Resizable;

<<<<<<< HEAD
        public override long Length => (long) ((BitLength>>3) + ((BitLength&1UL)|((BitLength>>1)&1UL)|((BitLength>>2)&1UL))); // Optimized CeilingExact

        private long BitWriteIndex { get => (long)((BitPosition >> 3) + ((BitPosition & 1UL) | ((BitPosition >> 1) & 1UL) | ((BitPosition >> 2) & 1UL))); }
=======
        /// <summary>
        /// Current buffer size. The buffer will not be resized (if possible) until Position is equal to Capacity and an attempt to write data is made.
        /// </summary>
        public long Capacity {
            get => target.LongLength; // Optimized CeilingExact
            set
            {
                if (value < Length) throw new ArgumentOutOfRangeException("New capcity too small!");
                SetCapacity(value);
            }
        }
        
        /// <summary>
        /// The current length of data considered to be "written" to the buffer.
        /// </summary>
        public override long Length { get => Div8Ceil(BitLength); }

        /// <summary>
        /// The index that will be written to when any call to write data is made to this stream.
        /// </summary>
>>>>>>> 72c0034e
        public override long Position { get => (long)(BitPosition>>3); set => BitPosition = (ulong)value << 3; }

        /// <summary>
        /// Bit offset into the buffer that new data will be written to.
        /// </summary>
        public ulong BitPosition { get; set; }

        /// <summary>
        /// Length of data (in bits) that is considered to be written to the stream.
        /// </summary>
        public ulong BitLength { get; private set; }

        /// <summary>
        /// Whether or not the current BitPosition is evenly divisible by 8. I.e. whether or not the BitPosition is at a byte boundary.
        /// </summary>
        public bool BitAligned { get => (BitPosition & 7) == 0; }

        /// <summary>
        /// Flush stream. This does nothing since data is written directly to a byte buffer.
        /// </summary>
        public override void Flush() { } // NOP

        /// <summary>
        /// Read a misaligned byte. WARNING: If the current BitPosition <strong>isn't</strong> byte misaligned,
        /// avoid using this method as it <strong>may</strong> cause an IndexOutOfBoundsException in such a case.
        /// </summary>
        /// <returns>A byte extracted from up to two separate buffer indices.</returns>
        private byte ReadByteMisaligned()
        {
            int mod = (int)(BitPosition & 7);
            return (byte)((target[(int)Position++] >> mod) | (target[(int)Position] << (8 - mod)));
        }
        /// <summary>
        /// Read an aligned byte from the buffer. It's recommended to not use this when the BitPosition is byte-misaligned.
        /// </summary>
        /// <returns>The byte stored at the current Position index</returns>
        private byte ReadByteAligned() => target[Position++];

        /// <summary>
        /// Read a byte as a byte. This is just for internal use so as to minimize casts (cuz they ugly af).
        /// </summary>
        /// <returns></returns>
        private byte _ReadByte() => BitAligned ? ReadByteAligned() : ReadByteMisaligned();

        /// <summary>
        /// Read a byte from the buffer. This takes into account possible byte misalignment.
        /// </summary>
        /// <returns>A byte from the buffer or, if a byte can't be read, -1.</returns>
        public override int ReadByte() => CanRead ? BitAligned ? ReadByteAligned() : ReadByteMisaligned() : -1;

        /// <summary>
        /// Read a subset of the stream buffer and write the contents to the supplied buffer.
        /// </summary>
        /// <param name="buffer">Buffer to copy data to.</param>
        /// <param name="offset">Offset into the buffer to write data to.</param>
        /// <param name="count">How many bytes to attempt to read.</param>
        /// <returns>Amount of bytes read.</returns>
        public override int Read(byte[] buffer, int offset, int count)
        {
            int tLen = Math.Min(count, (int)(target.LongLength - Position) - ((BitPosition & 7) == 0 ? 0 : 1));
            for (int i = 0; i < tLen; ++i) buffer[offset + i] = _ReadByte();
            return tLen;
        }

        /// <summary>
        /// Set position in stream to read from/write to.
        /// </summary>
        /// <param name="offset">Offset from position origin.</param>
        /// <param name="origin">How to calculate offset.</param>
        /// <returns>The new position in the buffer that data will be written to.</returns>
        public override long Seek(long offset, SeekOrigin origin)
        {
            return (long)((
                BitPosition =
                    (
                    origin == SeekOrigin.Current ?
                        offset > 0 ?
                            Math.Min(BitPosition + ((ulong)offset << 3), (ulong)target.Length << 3) :
                            (offset ^ SIGN_BIT_64) > Position ?
                                0UL :
                                BitPosition - (ulong)((offset ^ SIGN_BIT_64) << 3) :
                    origin == SeekOrigin.Begin ?
                        (ulong)Math.Max(0, offset) << 3 :
                        (ulong)Math.Max(target.Length - offset, 0) << 3
                    )) >> 3) + (long)((BitPosition & 1UL) | ((BitPosition >> 1) & 1UL) | ((BitPosition >> 2) & 1UL));
        }

        /// <summary>
        /// Set the capacity of the internal buffer.
        /// </summary>
        /// <param name="value">New capacity of the buffer</param>
        private void SetCapacity(long value)
        {
            if (!Resizable) throw new CapacityException("Can't resize fixed-capacity buffer! Capacity (bytes): "+target.Length); // Don't do shit because fuck you
            byte[] newTarg = new byte[value];
            long len = Math.Min(value, target.LongLength);
            Buffer.BlockCopy(target, 0, newTarg, 0, (int)len);
            if (value < target.LongLength) BitPosition = (ulong)value << 3;
            target = newTarg;
        }

        /// <summary>
        /// Set length of data considered to be "written" to the stream.
        /// </summary>
        /// <param name="value">New length of the written data.</param>
        public override void SetLength(long value)
        {
            if (value < 0) throw new IndexOutOfRangeException("Cannot set a negative length!");
            if (value > Capacity) Grow(value-Capacity);
            BitLength = (ulong)value << 3;
        }

        /// <summary>
        /// Write data from the given buffer to the internal stream buffer.
        /// </summary>
        /// <param name="buffer">Buffer to write from.</param>
        /// <param name="offset">Offset in given buffer to start reading from.</param>
        /// <param name="count">Amount of bytes to read copy from given buffer to stream buffer.</param>
        public override void Write(byte[] buffer, int offset, int count)
        {
            // Check bit alignment. If misaligned, each byte written has to be misaligned
            if (BitAligned)
            {
                if (Position + count >= target.Length) Grow(count);
                Array.Copy(buffer, offset, target, Position, count);
                Position += count;
            }
            else
            {
                if (Position + count + 1 >= target.Length) Grow(count);
                for (int i = 0; i < count; ++i) _WriteMisaligned(buffer[offset + i]);
            }
            if (BitPosition > BitLength) BitLength = BitPosition;
        }

<<<<<<< HEAD
        private void Grow(int newContent) => SetLength(Math.Max(target.LongLength, 1) * (long)Math.Pow(growthFactor, CeilingExact(newContent, Math.Max(target.Length, 1))));
=======
        /// <summary>
        /// Write data from the given buffer to the internal stream buffer.
        /// </summary>
        /// <param name="buffer">Buffer to write from.</param>
        public void Write(byte[] buffer) => Write(buffer, 0, buffer.Length);
>>>>>>> 72c0034e

        /// <summary>
        /// Grow buffer if possible. According to Max(bufferLength, 1) * growthFactor^Ceil(newContent/Max(bufferLength, 1))
        /// </summary>
        /// <param name="newContent">How many new values need to be accomodated (at least).</param>
        private void Grow(long newContent) => SetCapacity(Math.Max(target.LongLength, 1) * (long)Math.Pow(GrowthFactor, CeilingExact(newContent, Math.Max(target.LongLength, 1))));

        /// <summary>
        /// Write a single bit to the stream
        /// </summary>
        /// <param name="bit">Value of the bit. True represents 1, False represents 0</param>
        public void WriteBit(bool bit)
        {
            if (BitAligned && Position + 1 >= target.Length) Grow(1);
            int offset = (int)(BitPosition & 7);
            ulong pos = BitPosition >> 3;
            ++BitPosition;
            target[pos] = (byte)(bit ? (target[pos] & ~(1 << offset)) | (1 << offset) : (target[pos] & ~(1 << offset)));
            UpdateLength();
        }

        /// <summary>
        /// Write the lower half (lower nibble) of a byte.
        /// </summary>
        /// <param name="value">Value containing nibble to write.</param>
        public void WriteNibble(byte value)
        {
            if (BitAligned)
            {
                WriteIntByte((value & 0x0F) | (target[Position] & 0xF0));
                BitPosition -= 4;
            }
            else
            {
                value &= 0x0F;
                int offset = (int)(BitPosition & 7), offset_inv = 8 - offset;
                target[Position] = (byte)((target[Position] & (0xFF >> offset_inv)) | (byte)(value << offset));
                if(offset > 4) target[Position + 1] = (byte)((target[Position + 1] & (0xFF << (offset & 3))) | (byte)(value >> offset_inv));
                BitPosition += 4;
            }
            UpdateLength();
        }
        /// <summary>
        /// Write either the upper or lower nibble of a byte to the stream.
        /// </summary>
        /// <param name="value">Value holding the nibble</param>
        /// <param name="upper">Whether or not the upper nibble should be written. True to write the four high bits, else writes the four low bits.</param>
        public void WriteNibble(byte value, bool upper) => WriteNibble((byte)(value >> (upper ? 4 : 0)));

        /// <summary>
        /// Write s certain amount of bits to the stream.
        /// </summary>
        /// <param name="value">Value to get bits from.</param>
        /// <param name="bitCount">Amount of bits to write</param>
        public void WriteBits(ulong value, int bitCount)
        {
            if (BitPosition + (ulong)bitCount > ((ulong)target.LongLength << 3)) Grow(Div8Ceil(BitPosition+(ulong)bitCount));
            if (bitCount > 64) throw new ArgumentOutOfRangeException("Cannot read more than 64 bits from a 64-bit value!");
            if (bitCount < 0) throw new ArgumentOutOfRangeException("Cannot read fewer than 0 bits!");
            int count = -8;
            while (bitCount > (count+=8)) _WriteULongByte(value >> count);
            BitPosition += (ulong)count;
            if((bitCount & 7) != 0) _WriteBits((byte)(value >> count), bitCount & 7);
            UpdateLength();
        }
        /// <summary>
        /// Write bits to stream. This does not update the current Length of the stream.
        /// </summary>
        /// <param name="value">Value to get bits from.</param>
        /// <param name="bitCount">Amount of bits to write.</param>
        private void _WriteBits(byte value, int bitCount)
        {
            if (BitPosition + (ulong)bitCount > ((ulong)target.LongLength << 3)) Grow(1);
            if (bitCount > 8) throw new ArgumentOutOfRangeException("Cannot read more than 8 bits from a 8-bit value!");
            if (bitCount < 0) throw new ArgumentOutOfRangeException("Cannot read fewer than 0 bits!");
            int offset = (int)(BitPosition & 7UL), offset_inv = 8 - offset;
            value &= (byte)(0xFF >> (8 - bitCount));
            target[Position] = (byte)(
                    (target[Position] & (0xFF >> offset_inv)) |             // Bits prior to value (lower)
                    (target[Position] & (0xFF << (offset + bitCount))) |    // Bits after value (higher)
                    (value<<offset)                                         // Bits to write
                );
            if (bitCount + offset > 8)
                target[Position + 1] = (byte)(
                        (target[Position + 1] & (0xFF << ((bitCount + offset) & 7))) |  // Bits after upper part of value (higher)
                        (value >> (16 - bitCount - offset))                             // upper part of value
                    );
            BitPosition += (ulong)bitCount;
        }
        /// <summary>
        /// Write bits to stream.
        /// </summary>
        /// <param name="value">Value to get bits from.</param>
        /// <param name="bitCount">Amount of bits to write.</param>
        public void WriteBits(byte value, int bitCount)
        {
            _WriteBits(value, bitCount);
            UpdateLength();
        }

        /// <summary>
        /// Write a signed byte to the stream.
        /// </summary>
        /// <param name="value">Value to write</param>
        public void WriteSByte(sbyte value) => WriteByte((byte)value);
        /// <summary>
        /// Write an unsigned short (UInt16) to the stream.
        /// </summary>
        /// <param name="value">Value to write</param>
        public void WriteUInt16(ushort value)
        {
            _WriteByte((byte)value);
            _WriteByte((byte)(value >> 8));
            UpdateLength();
        }
        /// <summary>
        /// Write a signed short (Int16) to the stream.
        /// </summary>
        /// <param name="value">Value to write</param>
        public void WriteInt16(short value) => WriteUInt16((ushort)value);
        /// <summary>
        /// Write an unsigned int (UInt32) to the stream.
        /// </summary>
        /// <param name="value">Value to write</param>
        public void WriteUInt32(uint value)
        {
            _WriteByte((byte)value);
            _WriteByte((byte)(value >> 8));
            _WriteByte((byte)(value >> 16));
            _WriteByte((byte)(value >> 24));
            UpdateLength();
        }
        /// <summary>
        /// Write a signed int (Int32) to the stream.
        /// </summary>
        /// <param name="value">Value to write</param>
        public void WriteInt32(int value) => WriteUInt32((uint)value);
        /// <summary>
        /// Write an unsigned long (UInt64) to the stream.
        /// </summary>
        /// <param name="value">Value to write</param>
        public void WriteUInt64(ulong value)
        {
            _WriteByte((byte)value);
            _WriteByte((byte)(value >> 8));
            _WriteByte((byte)(value >> 16));
            _WriteByte((byte)(value >> 24));
            _WriteByte((byte)(value >> 32));
            _WriteByte((byte)(value >> 40));
            _WriteByte((byte)(value >> 48));
            _WriteByte((byte)(value >> 56));
            UpdateLength();
        }
        /// <summary>
        /// Write a signed long (Int64) to the stream.
        /// </summary>
        /// <param name="value">Value to write</param>
        public void WriteInt64(long value) => WriteUInt64((ulong)value);

        /// <summary>
        /// Write a signed short (Int16) as a ZigZag encoded varint to the stream.
        /// </summary>
        /// <param name="value">Value to write</param>
        public void WriteInt16Packed(short value) => WriteInt64Packed(value);
        /// <summary>
        /// Write an unsigned short (UInt16) as a varint to the stream.
        /// </summary>
        /// <param name="value">Value to write</param>
        public void WriteUInt16Packed(ushort value) => WriteUInt64Packed(value);
        /// <summary>
        /// Write a signed int (Int32) as a ZigZag encoded varint to the stream.
        /// </summary>
        /// <param name="value">Value to write</param>
        public void WriteInt32Packed(int value) => WriteInt64Packed(value);
        /// <summary>
        /// Write an unsigned int (UInt32) as a varint to the stream.
        /// </summary>
        /// <param name="value">Value to write</param>
        public void WriteUInt32Packed(uint value) => WriteUInt64Packed(value);
        /// <summary>
        /// Write a signed long (Int64) as a ZigZag encoded varint to the stream.
        /// </summary>
        /// <param name="value">Value to write</param>
        public void WriteInt64Packed(long value) => WriteUInt64Packed(ZigZagEncode(value));
        /// <summary>
        /// Write an unsigned long (UInt64) as a varint to the stream.
        /// </summary>
        /// <param name="value">Value to write</param>
        public void WriteUInt64Packed(ulong value)
        {
            int grow = VarIntSize(value);
<<<<<<< HEAD
            if (BitWriteIndex + grow >= target.LongLength) Grow(grow);
            if (value <= 240) WriteULongByte(value);
=======
            if (Position + grow > target.LongLength) Grow(grow);
            if (value <= 240) _WriteULongByte(value);
>>>>>>> 72c0034e
            else if (value <= 2287)
            {
                _WriteULongByte(((value - 240) >> 8) + 241);
                _WriteULongByte(value - 240);
            }
            else if (value <= 67823)
            {
                _WriteULongByte(249);
                _WriteULongByte((value - 2288) >> 8);
                _WriteULongByte(value - 2288);
            }
            else
            {
                ulong header = 255;
                ulong match = 0x00FF_FFFF_FFFF_FFFFUL;
                while (value <= match)
                {
                    --header;
                    match >>= 8;
                }
                _WriteULongByte(header);
                int max = (int)(header - 247);
                for (int i = 0; i < max; ++i) _WriteULongByte(value >> (i << 3));
            }
            UpdateLength();
        }
        /// <summary>
        /// Read an unsigned short (UInt16) from the stream.
        /// </summary>
        /// <returns>Value read from stream.</returns>
        public ushort ReadUInt16() => (ushort)(_ReadByte() | (_ReadByte() << 8));
        /// <summary>
        /// Read a signed short (Int16) from the stream.
        /// </summary>
        /// <returns>Value read from stream.</returns>
        public short ReadInt16() => (short)ReadUInt16();
        /// <summary>
        /// Read an unsigned int (UInt32) from the stream.
        /// </summary>
        /// <returns>Value read from stream.</returns>
        public uint ReadUInt32() => (uint)(_ReadByte() | (_ReadByte() << 8) | (_ReadByte() << 16) | (_ReadByte() << 24));
        /// <summary>
        /// Read a signed int (Int32) from the stream.
        /// </summary>
        /// <returns>Value read from stream.</returns>
        public int ReadInt32() => (int)ReadUInt32();
        /// <summary>
        /// Read an unsigned long (UInt64) from the stream.
        /// </summary>
        /// <returns>Value read from stream.</returns>
        public ulong ReadUInt64() => (ulong)(
                _ReadByte() |
                (_ReadByte() << 8) |
                (_ReadByte() << 16) |
                (_ReadByte() << 24) |
                (_ReadByte() << 32) |
                (_ReadByte() << 40) |
                (_ReadByte() << 48) |
                (_ReadByte() << 56)
                );
        /// <summary>
        /// Read a signed long (Int64) from the stream.
        /// </summary>
        /// <returns>Value read from stream.</returns>
        public long ReadInt64() => (long)ReadUInt64();

        /// <summary>
        /// Read a ZigZag encoded varint signed short (Int16) from the stream.
        /// </summary>
        /// <returns>Decoded un-varinted value.</returns>
        public short ReadInt16Packed() => (short)ZigZagDecode(ReadUInt64Packed());
        /// <summary>
        /// Read a varint unsigned short (UInt16) from the stream.
        /// </summary>
        /// <returns>Un-varinted value.</returns>
        public ushort ReadUInt16Packed() => (ushort)ReadUInt64Packed();
        /// <summary>
        /// Read a ZigZag encoded varint signed int (Int32) from the stream.
        /// </summary>
        /// <returns>Decoded un-varinted value.</returns>
        public int ReadInt32Packed() => (int)ZigZagDecode(ReadUInt64Packed());
        /// <summary>
        /// Read a varint unsigned int (UInt32) from the stream.
        /// </summary>
        /// <returns>Un-varinted value.</returns>
        public uint ReadUInt32Packed() => (uint)ReadUInt64Packed();
        /// <summary>
        /// Read a ZigZag encoded varint signed long(Int64) from the stream.
        /// </summary>
        /// <returns>Decoded un-varinted value.</returns>
        public long ReadInt64Packed() => ZigZagDecode(ReadUInt64Packed());
        /// <summary>
        /// Read a varint unsigned long (UInt64) from the stream.
        /// </summary>
        /// <returns>Un-varinted value.</returns>
        public ulong ReadUInt64Packed()
        {
            ulong header = _ReadByte();
            if (header <= 240) return header;
            if (header <= 248) return 240 + ((header - 241) << 8) + _ReadByte();
            if (header == 249) return 2288UL + (ulong)(_ReadByte() << 8) + _ReadByte();
            ulong res = _ReadByte() | ((ulong)_ReadByte() << 8) | ((ulong)_ReadByte() << 16);
            int cmp = 2;
            int hdr = (int)(header - 247);
            while (hdr > ++cmp) res |= (ulong)_ReadByte() << (cmp << 3);
            return res;
        }
<<<<<<< HEAD
=======
        /// <summary>
        /// Read a single bit from the stream.
        /// </summary>
        /// <returns>A bit in bool format. (True represents 1, False represents 0)</returns>
>>>>>>> 72c0034e
        public bool ReadBit() => (target[Position] & (1 << (int)(BitPosition++ & 7))) != 0;

        /// <summary>
        /// Helper method that casts a value to a byte and passes is to _WriteMisaligned. This does not update the current Length of the stream.
        /// </summary>
        /// <param name="value">Value to write</param>
        private void _WriteULongByteMisaligned(ulong value) => _WriteMisaligned((byte)value);
        /// <summary>
        /// Write a misaligned byte. NOTE: Using this when the bit position isn't byte-misaligned may cause an IndexOutOfBoundsException! This does not update the current Length of the stream.
        /// </summary>
        /// <param name="value">Value to write</param>
        private void _WriteMisaligned(byte value)
        {
            int off = (int)(BitPosition & 7);
            int shift1 = 8 - off;
            target[Position + 1] = (byte)((target[Position + 1] & (0xFF >> off)) | (value >> shift1));
            target[Position] = (byte)((target[Position] & (0xFF >> shift1)) | (value << off));

            BitPosition += 8;
        }

        /// <summary>
        /// Helper method that casts a value to a byte and passes is to _WriteMisaligned
        /// </summary>
        /// <param name="value">Value to write</param>
        private void WriteULongByteMisaligned(ulong value) => WriteMisaligned((byte)value);
        /// <summary>
        /// Write a misaligned byte. NOTE: Using this when the bit position isn't byte-misaligned may cause an IndexOutOfBoundsException!
        /// </summary>
        /// <param name="value">Value to write</param>
        private void WriteMisaligned(byte value)
        {
<<<<<<< HEAD
            if (Position == target.LongLength) Grow(1);
=======
            _WriteMisaligned(value);
            UpdateLength();
        }
        /// <summary>
        /// Write a byte (in an int format) to the stream. This does not update the current Length of the stream.
        /// </summary>
        /// <param name="value">Value to write</param>
        private void _WriteIntByte(int value) => _WriteByte((byte)value);
        /// <summary>
        /// Write a byte (in a ulong format) to the stream. This does not update the current Length of the stream.
        /// </summary>
        /// <param name="byteValue">Value to write</param>
        private void _WriteULongByte(ulong byteValue) => _WriteByte((byte)byteValue);
        /// <summary>
        /// Write a byte to the stream. This does not update the current Length of the stream.
        /// </summary>
        /// <param name="value">Value to write</param>
        private void _WriteByte(byte value)
        {
            if (Div8Ceil(BitPosition) == target.LongLength) Grow(1);
>>>>>>> 72c0034e
            if (BitAligned)
            {
                target[Position] = value;
                BitPosition += 8;
            }
            else _WriteMisaligned(value);
            UpdateLength();
        }

        /// <summary>
        /// Write a byte (in an int format) to the stream.
        /// </summary>
        /// <param name="value">Value to write</param>
        private void WriteIntByte(int value) => WriteByte((byte)value);
        /// <summary>
        /// Write a byte (in a ulong format) to the stream.
        /// </summary>
        /// <param name="byteValue">Value to write</param>
        private void WriteULongByte(ulong byteValue) => WriteByte((byte)byteValue);
        /// <summary>
        /// Write a byte to the stream.
        /// </summary>
        /// <param name="value">Value to write</param>
        public override void WriteByte(byte value)
        {
            _WriteByte(value);
            UpdateLength();
        }
        
        /// <summary>
        /// Update length of data considered to be "written" to the stream.
        /// </summary>
        private void UpdateLength()
        {
            if (BitPosition > BitLength) BitLength = BitPosition;
        }
        /// <summary>
        /// Get the internal buffer being written to by this stream.
        /// </summary>
        /// <returns></returns>
        public byte[] GetBuffer() => target;

        /// <summary>
        /// Creates a copy of the internal buffer. This only contains the used bytes
        /// </summary>
        /// <returns>A copy of used bytes in the internal buffer</returns>
        public byte[] ToArray()
        {
            byte[] copy = new byte[Length];
            Buffer.BlockCopy(target, 0, copy, 0, (int)Length);
            return copy;
        }

        /// <summary>
        /// Returns hex encoded version of the buffer
        /// </summary>
        /// <returns>Hex encoded version of the buffer</returns>
        public override string ToString() => BitConverter.ToString(target, 0, (int)Length);

        /// <summary>
        /// An exception representing cases when buffer-capacity related errors occur.
        /// </summary>
        public sealed class CapacityException : Exception
        {
            public CapacityException() { }
            public CapacityException(string message) : base(message) { }
            public CapacityException(string message, Exception innerException) : base(message, innerException) { }
        }

        public byte[] GetBuffer() => target;
    }
}<|MERGE_RESOLUTION|>--- conflicted
+++ resolved
@@ -10,10 +10,6 @@
 {
     public sealed class BitStream : Stream
     {
-<<<<<<< HEAD
-        private readonly double growthFactor;
-        private readonly byte[] target;
-=======
         const int initialCapacity = 16;
         private byte[] target;
 
@@ -46,7 +42,6 @@
             Buffer.BlockCopy(target, offset, this.target, 0, count);
             Resizable = false;
         }
->>>>>>> 72c0034e
 
         /// <summary>
         /// A stream that supports writing data smaller than a single byte. This stream also has a built-in compression algorithm that can (optionally) be used to write compressed data.
@@ -56,13 +51,8 @@
         public BitStream(byte[] target)
         {
             this.target = target;
-<<<<<<< HEAD
-            this.growthFactor = growthFactor <= 1 ? 1.5 : growthFactor;
-            BitLength = (ulong)target.LongLength << 3;
-=======
             Resizable = false;
             BitLength = (ulong) (target.Length << 3);
->>>>>>> 72c0034e
         }
 
         /// <summary>
@@ -91,11 +81,6 @@
         /// </summary>
         public override bool CanWrite => !BitAligned || Position < target.LongLength || Resizable;
 
-<<<<<<< HEAD
-        public override long Length => (long) ((BitLength>>3) + ((BitLength&1UL)|((BitLength>>1)&1UL)|((BitLength>>2)&1UL))); // Optimized CeilingExact
-
-        private long BitWriteIndex { get => (long)((BitPosition >> 3) + ((BitPosition & 1UL) | ((BitPosition >> 1) & 1UL) | ((BitPosition >> 2) & 1UL))); }
-=======
         /// <summary>
         /// Current buffer size. The buffer will not be resized (if possible) until Position is equal to Capacity and an attempt to write data is made.
         /// </summary>
@@ -116,7 +101,6 @@
         /// <summary>
         /// The index that will be written to when any call to write data is made to this stream.
         /// </summary>
->>>>>>> 72c0034e
         public override long Position { get => (long)(BitPosition>>3); set => BitPosition = (ulong)value << 3; }
 
         /// <summary>
@@ -252,15 +236,11 @@
             if (BitPosition > BitLength) BitLength = BitPosition;
         }
 
-<<<<<<< HEAD
-        private void Grow(int newContent) => SetLength(Math.Max(target.LongLength, 1) * (long)Math.Pow(growthFactor, CeilingExact(newContent, Math.Max(target.Length, 1))));
-=======
         /// <summary>
         /// Write data from the given buffer to the internal stream buffer.
         /// </summary>
         /// <param name="buffer">Buffer to write from.</param>
         public void Write(byte[] buffer) => Write(buffer, 0, buffer.Length);
->>>>>>> 72c0034e
 
         /// <summary>
         /// Grow buffer if possible. According to Max(bufferLength, 1) * growthFactor^Ceil(newContent/Max(bufferLength, 1))
@@ -452,13 +432,8 @@
         public void WriteUInt64Packed(ulong value)
         {
             int grow = VarIntSize(value);
-<<<<<<< HEAD
-            if (BitWriteIndex + grow >= target.LongLength) Grow(grow);
-            if (value <= 240) WriteULongByte(value);
-=======
             if (Position + grow > target.LongLength) Grow(grow);
             if (value <= 240) _WriteULongByte(value);
->>>>>>> 72c0034e
             else if (value <= 2287)
             {
                 _WriteULongByte(((value - 240) >> 8) + 241);
@@ -566,13 +541,10 @@
             while (hdr > ++cmp) res |= (ulong)_ReadByte() << (cmp << 3);
             return res;
         }
-<<<<<<< HEAD
-=======
         /// <summary>
         /// Read a single bit from the stream.
         /// </summary>
         /// <returns>A bit in bool format. (True represents 1, False represents 0)</returns>
->>>>>>> 72c0034e
         public bool ReadBit() => (target[Position] & (1 << (int)(BitPosition++ & 7))) != 0;
 
         /// <summary>
@@ -605,9 +577,6 @@
         /// <param name="value">Value to write</param>
         private void WriteMisaligned(byte value)
         {
-<<<<<<< HEAD
-            if (Position == target.LongLength) Grow(1);
-=======
             _WriteMisaligned(value);
             UpdateLength();
         }
@@ -628,7 +597,6 @@
         private void _WriteByte(byte value)
         {
             if (Div8Ceil(BitPosition) == target.LongLength) Grow(1);
->>>>>>> 72c0034e
             if (BitAligned)
             {
                 target[Position] = value;
@@ -697,7 +665,5 @@
             public CapacityException(string message) : base(message) { }
             public CapacityException(string message, Exception innerException) : base(message, innerException) { }
         }
-
-        public byte[] GetBuffer() => target;
     }
 }