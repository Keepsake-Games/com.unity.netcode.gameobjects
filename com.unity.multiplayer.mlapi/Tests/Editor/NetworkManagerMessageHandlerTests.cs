using System;
using System.Collections.Generic;
using MLAPI.Configuration;
using MLAPI.Editor;
using MLAPI.Messaging;
using MLAPI.Serialization;
using MLAPI.Transports;
using MLAPI.Transports.Tasks;
using NUnit.Framework;
using UnityEngine;
using UnityEngine.SceneManagement;
using UnityEngine.TestTools;
using Object = UnityEngine.Object;

namespace MLAPI.EditorTests
{
    public class NetworkManagerMessageHandlerTests
    {
        [Test]
        public void MessageHandlerReceivedMessageServerClient()
        {
            // Init
            var gameObject = new GameObject(nameof(MessageHandlerReceivedMessageServerClient));
            var networkManager = gameObject.AddComponent<NetworkManager>();
            var transport = gameObject.AddComponent<DummyTransport>();

            // MLAPI sets this in validate
            networkManager.NetworkConfig = new NetworkConfig()
            {
                // Set the current scene to prevent unexpected log messages which would trigger a failure
                RegisteredScenes = new List<string>() { SceneManager.GetActiveScene().name }
            };

            // Set dummy transport that does nothing
            networkManager.NetworkConfig.NetworkTransport = transport;

            // Replace the real message handler with a dummy one that just prints a result
            networkManager.MessageHandler = new DummyMessageHandler(networkManager);

            // Have to force the update stage to something valid. It starts at Unset.
            NetworkUpdateLoop.UpdateStage = NetworkUpdateStage.Update;

            using (var inputBuffer = new NetworkBuffer())
            {
                // Start server since pre-message-handler passes IsServer & IsClient checks
                networkManager.StartServer();

                // Disable batching to make the RPCs come straight through
                // This has to be done post start
                networkManager.MessageQueueContainer.EnableBatchedMessages(false);

                // Should cause log (server only)
                // Everything should log MessageReceiveQueueItem even if ignored
                LogAssert.Expect(LogType.Log, nameof(DummyMessageHandler.MessageReceiveQueueItem));
                LogAssert.Expect(LogType.Log, nameof(DummyMessageHandler.HandleConnectionRequest));
                using (var messageStream = MessagePacker.WrapMessage(MessageQueueContainer.MessageType.ConnectionRequest, inputBuffer, networkManager.MessageQueueContainer.IsUsingBatching()))
                {
                    networkManager.HandleIncomingData(0, NetworkChannel.Internal, new ArraySegment<byte>(messageStream.GetBuffer(), 0, (int)messageStream.Length), 0);
                }

                // Should not cause log (client only)
                // Everything should log MessageReceiveQueueItem even if ignored
                LogAssert.Expect(LogType.Log, nameof(DummyMessageHandler.MessageReceiveQueueItem));
                using (var messageStream = MessagePacker.WrapMessage(MessageQueueContainer.MessageType.ConnectionApproved, inputBuffer, networkManager.MessageQueueContainer.IsUsingBatching()))
                {
                    networkManager.HandleIncomingData(0, NetworkChannel.Internal, new ArraySegment<byte>(messageStream.GetBuffer(), 0, (int)messageStream.Length), 0);
                }

                // Should not cause log (client only)
                // Everything should log MessageReceiveQueueItem even if ignored
                LogAssert.Expect(LogType.Log, nameof(DummyMessageHandler.MessageReceiveQueueItem));
                using (var messageStream = MessagePacker.WrapMessage(MessageQueueContainer.MessageType.CreateObject, inputBuffer, networkManager.MessageQueueContainer.IsUsingBatching()))
                {
                    networkManager.HandleIncomingData(0, NetworkChannel.Internal, new ArraySegment<byte>(messageStream.GetBuffer(), 0, (int)messageStream.Length), 0);
                }

                // Should not cause log (client only)
                // Everything should log MessageReceiveQueueItem even if ignored
                LogAssert.Expect(LogType.Log, nameof(DummyMessageHandler.MessageReceiveQueueItem));
                using (var messageStream = MessagePacker.WrapMessage(MessageQueueContainer.MessageType.DestroyObject, inputBuffer, networkManager.MessageQueueContainer.IsUsingBatching()))
                {
                    networkManager.HandleIncomingData(0, NetworkChannel.Internal, new ArraySegment<byte>(messageStream.GetBuffer(), 0, (int)messageStream.Length), 0);
                }

                // Should not cause log (client only)
<<<<<<< HEAD
                using (var messageStream = MessagePacker.WrapMessage(NetworkConstants.CHANGE_OWNER, inputBuffer))
=======
                // Everything should log MessageReceiveQueueItem even if ignored
                LogAssert.Expect(LogType.Log, nameof(DummyMessageHandler.MessageReceiveQueueItem));
                using (var messageStream = MessagePacker.WrapMessage(MessageQueueContainer.MessageType.SwitchScene, inputBuffer, networkManager.MessageQueueContainer.IsUsingBatching()))
                {
                    networkManager.HandleIncomingData(0, NetworkChannel.Internal, new ArraySegment<byte>(messageStream.GetBuffer(), 0, (int)messageStream.Length), 0);
                }

                // Should not cause log (client only)
                // Everything should log MessageReceiveQueueItem even if ignored
                LogAssert.Expect(LogType.Log, nameof(DummyMessageHandler.MessageReceiveQueueItem));
                using (var messageStream = MessagePacker.WrapMessage(MessageQueueContainer.MessageType.ChangeOwner, inputBuffer, networkManager.MessageQueueContainer.IsUsingBatching()))
>>>>>>> b9ffc1f1
                {
                    networkManager.HandleIncomingData(0, NetworkChannel.Internal, new ArraySegment<byte>(messageStream.GetBuffer(), 0, (int)messageStream.Length), 0);
                }

                // Should not cause log (client only)
                // Everything should log MessageReceiveQueueItem even if ignored
                LogAssert.Expect(LogType.Log, nameof(DummyMessageHandler.MessageReceiveQueueItem));
                using (var messageStream = MessagePacker.WrapMessage(MessageQueueContainer.MessageType.CreateObjects, inputBuffer, networkManager.MessageQueueContainer.IsUsingBatching()))
                {
                    networkManager.HandleIncomingData(0, NetworkChannel.Internal, new ArraySegment<byte>(messageStream.GetBuffer(), 0, (int)messageStream.Length), 0);
                }

                // Should not cause log (client only)
                // Everything should log MessageReceiveQueueItem even if ignored
                LogAssert.Expect(LogType.Log, nameof(DummyMessageHandler.MessageReceiveQueueItem));
                using (var messageStream = MessagePacker.WrapMessage(MessageQueueContainer.MessageType.DestroyObjects, inputBuffer, networkManager.MessageQueueContainer.IsUsingBatching()))
                {
                    networkManager.HandleIncomingData(0, NetworkChannel.Internal, new ArraySegment<byte>(messageStream.GetBuffer(), 0, (int)messageStream.Length), 0);
                }

                // Should not cause log (client only)
                // Everything should log MessageReceiveQueueItem even if ignored
                LogAssert.Expect(LogType.Log, nameof(DummyMessageHandler.MessageReceiveQueueItem));
                using (var messageStream = MessagePacker.WrapMessage(MessageQueueContainer.MessageType.TimeSync, inputBuffer, networkManager.MessageQueueContainer.IsUsingBatching()))
                {
                    networkManager.HandleIncomingData(0, NetworkChannel.Internal, new ArraySegment<byte>(messageStream.GetBuffer(), 0, (int)messageStream.Length), 0);
                }

                // Should cause log (server and client)
                // Everything should log MessageReceiveQueueItem even if ignored
                LogAssert.Expect(LogType.Log, nameof(DummyMessageHandler.MessageReceiveQueueItem));
                LogAssert.Expect(LogType.Log, nameof(DummyMessageHandler.HandleNetworkVariableDelta));
                using (var messageStream = MessagePacker.WrapMessage(MessageQueueContainer.MessageType.NetworkVariableDelta, inputBuffer, networkManager.MessageQueueContainer.IsUsingBatching()))
                {
                    networkManager.HandleIncomingData(0, NetworkChannel.Internal, new ArraySegment<byte>(messageStream.GetBuffer(), 0, (int)messageStream.Length), 0);
                }

                // Should cause log (server and client)
                // Everything should log MessageReceiveQueueItem even if ignored
                LogAssert.Expect(LogType.Log, nameof(DummyMessageHandler.MessageReceiveQueueItem));
                LogAssert.Expect(LogType.Log, nameof(DummyMessageHandler.HandleUnnamedMessage));
                using (var messageStream = MessagePacker.WrapMessage(MessageQueueContainer.MessageType.UnnamedMessage, inputBuffer, networkManager.MessageQueueContainer.IsUsingBatching()))
                {
                    networkManager.HandleIncomingData(0, NetworkChannel.Internal, new ArraySegment<byte>(messageStream.GetBuffer(), 0, (int)messageStream.Length), 0);
                }

                // Should cause log (server and client)
                // Everything should log MessageReceiveQueueItem even if ignored
                LogAssert.Expect(LogType.Log, nameof(DummyMessageHandler.MessageReceiveQueueItem));
                LogAssert.Expect(LogType.Log, nameof(DummyMessageHandler.HandleNamedMessage));
                using (var messageStream = MessagePacker.WrapMessage(MessageQueueContainer.MessageType.NamedMessage, inputBuffer, networkManager.MessageQueueContainer.IsUsingBatching()))
                {
                    networkManager.HandleIncomingData(0, NetworkChannel.Internal, new ArraySegment<byte>(messageStream.GetBuffer(), 0, (int)messageStream.Length), 0);
                }

<<<<<<< HEAD
                // Should cause log (server and client)
                LogAssert.Expect(LogType.Log, nameof(DummyMessageHandler.HandleSceneEvent));
                using (var messageStream = MessagePacker.WrapMessage(NetworkConstants.SCENE_EVENT, inputBuffer))
=======
                // Should cause log (server only)
                // Everything should log MessageReceiveQueueItem even if ignored
                LogAssert.Expect(LogType.Log, nameof(DummyMessageHandler.MessageReceiveQueueItem));
                LogAssert.Expect(LogType.Log, nameof(DummyMessageHandler.HandleClientSwitchSceneCompleted));
                using (var messageStream = MessagePacker.WrapMessage(MessageQueueContainer.MessageType.ClientSwitchSceneCompleted, inputBuffer, networkManager.MessageQueueContainer.IsUsingBatching()))
>>>>>>> b9ffc1f1
                {
                    networkManager.HandleIncomingData(0, NetworkChannel.Internal, new ArraySegment<byte>(messageStream.GetBuffer(), 0, (int)messageStream.Length), 0);
                }

                // Should cause log (server only)
                // Everything should log MessageReceiveQueueItem even if ignored
                LogAssert.Expect(LogType.Log, nameof(DummyMessageHandler.MessageReceiveQueueItem));
                LogAssert.Expect(LogType.Log, nameof(DummyMessageHandler.HandleNetworkLog));
                using (var messageStream = MessagePacker.WrapMessage(MessageQueueContainer.MessageType.ServerLog, inputBuffer, networkManager.MessageQueueContainer.IsUsingBatching()))
                {
                    networkManager.HandleIncomingData(0, NetworkChannel.Internal, new ArraySegment<byte>(messageStream.GetBuffer(), 0, (int)messageStream.Length), 0);
                }

                // Stop server to trigger full shutdown
                networkManager.StopServer();

                // Replace the real message handler with a dummy one that just prints a result
                networkManager.MessageHandler = new DummyMessageHandler(networkManager);

                // Start client since pre-message-handler passes IsServer & IsClient checks
                networkManager.StartClient();

                // Disable batching to make the RPCs come straight through
                // This has to be done post start (and post restart since the queue container is reset)
                networkManager.MessageQueueContainer.EnableBatchedMessages(false);

                // Should not cause log (server only)
                // Everything should log MessageReceiveQueueItem even if ignored
                LogAssert.Expect(LogType.Log, nameof(DummyMessageHandler.MessageReceiveQueueItem));
                using (var messageStream = MessagePacker.WrapMessage(MessageQueueContainer.MessageType.ConnectionRequest, inputBuffer, networkManager.MessageQueueContainer.IsUsingBatching()))
                {
                    networkManager.HandleIncomingData(0, NetworkChannel.Internal, new ArraySegment<byte>(messageStream.GetBuffer(), 0, (int)messageStream.Length), 0);
                }

                // Should cause log (client only)
                // Everything should log MessageReceiveQueueItem even if ignored
                LogAssert.Expect(LogType.Log, nameof(DummyMessageHandler.MessageReceiveQueueItem));
                LogAssert.Expect(LogType.Log, nameof(DummyMessageHandler.HandleConnectionApproved));
                using (var messageStream = MessagePacker.WrapMessage(MessageQueueContainer.MessageType.ConnectionApproved, inputBuffer, networkManager.MessageQueueContainer.IsUsingBatching()))
                {
                    networkManager.HandleIncomingData(0, NetworkChannel.Internal, new ArraySegment<byte>(messageStream.GetBuffer(), 0, (int)messageStream.Length), 0);
                }

                // Should cause log (client only)
                // Everything should log MessageReceiveQueueItem even if ignored
                LogAssert.Expect(LogType.Log, nameof(DummyMessageHandler.MessageReceiveQueueItem));
                LogAssert.Expect(LogType.Log, nameof(DummyMessageHandler.HandleAddObject));
                using (var messageStream = MessagePacker.WrapMessage(MessageQueueContainer.MessageType.CreateObject, inputBuffer, networkManager.MessageQueueContainer.IsUsingBatching()))
                {
                    networkManager.HandleIncomingData(0, NetworkChannel.Internal, new ArraySegment<byte>(messageStream.GetBuffer(), 0, (int)messageStream.Length), 0);
                }

                // Should cause log (client only)
                // Everything should log MessageReceiveQueueItem even if ignored
                LogAssert.Expect(LogType.Log, nameof(DummyMessageHandler.MessageReceiveQueueItem));
                LogAssert.Expect(LogType.Log, nameof(DummyMessageHandler.HandleDestroyObject));
                using (var messageStream = MessagePacker.WrapMessage(MessageQueueContainer.MessageType.DestroyObject, inputBuffer, networkManager.MessageQueueContainer.IsUsingBatching()))
                {
                    networkManager.HandleIncomingData(0, NetworkChannel.Internal, new ArraySegment<byte>(messageStream.GetBuffer(), 0, (int)messageStream.Length), 0);
                }

                // Should cause log (client only)
<<<<<<< HEAD
=======
                // Everything should log MessageReceiveQueueItem even if ignored
                LogAssert.Expect(LogType.Log, nameof(DummyMessageHandler.MessageReceiveQueueItem));
                LogAssert.Expect(LogType.Log, nameof(DummyMessageHandler.HandleSwitchScene));
                using (var messageStream = MessagePacker.WrapMessage(MessageQueueContainer.MessageType.SwitchScene, inputBuffer, networkManager.MessageQueueContainer.IsUsingBatching()))
                {
                    networkManager.HandleIncomingData(0, NetworkChannel.Internal, new ArraySegment<byte>(messageStream.GetBuffer(), 0, (int)messageStream.Length), 0);
                }

                // Should cause log (client only)
                // Everything should log MessageReceiveQueueItem even if ignored
                LogAssert.Expect(LogType.Log, nameof(DummyMessageHandler.MessageReceiveQueueItem));
>>>>>>> b9ffc1f1
                LogAssert.Expect(LogType.Log, nameof(DummyMessageHandler.HandleChangeOwner));
                using (var messageStream = MessagePacker.WrapMessage(MessageQueueContainer.MessageType.ChangeOwner, inputBuffer, networkManager.MessageQueueContainer.IsUsingBatching()))
                {
                    networkManager.HandleIncomingData(0, NetworkChannel.Internal, new ArraySegment<byte>(messageStream.GetBuffer(), 0, (int)messageStream.Length), 0);
                }

                // Should cause log (client only)
                // Everything should log MessageReceiveQueueItem even if ignored
                LogAssert.Expect(LogType.Log, nameof(DummyMessageHandler.MessageReceiveQueueItem));
                LogAssert.Expect(LogType.Log, nameof(DummyMessageHandler.HandleAddObjects));
                using (var messageStream = MessagePacker.WrapMessage(MessageQueueContainer.MessageType.CreateObjects, inputBuffer, networkManager.MessageQueueContainer.IsUsingBatching()))
                {
                    networkManager.HandleIncomingData(0, NetworkChannel.Internal, new ArraySegment<byte>(messageStream.GetBuffer(), 0, (int)messageStream.Length), 0);
                }

                // Should cause log (client only)
                // Everything should log MessageReceiveQueueItem even if ignored
                LogAssert.Expect(LogType.Log, nameof(DummyMessageHandler.MessageReceiveQueueItem));
                LogAssert.Expect(LogType.Log, nameof(DummyMessageHandler.HandleDestroyObjects));
                using (var messageStream = MessagePacker.WrapMessage(MessageQueueContainer.MessageType.DestroyObjects, inputBuffer, networkManager.MessageQueueContainer.IsUsingBatching()))
                {
                    networkManager.HandleIncomingData(0, NetworkChannel.Internal, new ArraySegment<byte>(messageStream.GetBuffer(), 0, (int)messageStream.Length), 0);
                }

                // Should cause log (client only)
                // Everything should log MessageReceiveQueueItem even if ignored
                LogAssert.Expect(LogType.Log, nameof(DummyMessageHandler.MessageReceiveQueueItem));
                LogAssert.Expect(LogType.Log, nameof(DummyMessageHandler.HandleTimeSync));
                using (var messageStream = MessagePacker.WrapMessage(MessageQueueContainer.MessageType.TimeSync, inputBuffer, networkManager.MessageQueueContainer.IsUsingBatching()))
                {
                    networkManager.HandleIncomingData(0, NetworkChannel.Internal, new ArraySegment<byte>(messageStream.GetBuffer(), 0, (int)messageStream.Length), 0);
                }

                // Should cause log (server and client)
                // Everything should log MessageReceiveQueueItem even if ignored
                LogAssert.Expect(LogType.Log, nameof(DummyMessageHandler.MessageReceiveQueueItem));
                LogAssert.Expect(LogType.Log, nameof(DummyMessageHandler.HandleNetworkVariableDelta));
                using (var messageStream = MessagePacker.WrapMessage(MessageQueueContainer.MessageType.NetworkVariableDelta, inputBuffer, networkManager.MessageQueueContainer.IsUsingBatching()))
                {
                    networkManager.HandleIncomingData(0, NetworkChannel.Internal, new ArraySegment<byte>(messageStream.GetBuffer(), 0, (int)messageStream.Length), 0);
                }

                // Should cause log (server and client)
                // Everything should log MessageReceiveQueueItem even if ignored
                LogAssert.Expect(LogType.Log, nameof(DummyMessageHandler.MessageReceiveQueueItem));
                LogAssert.Expect(LogType.Log, nameof(DummyMessageHandler.HandleUnnamedMessage));
                using (var messageStream = MessagePacker.WrapMessage(MessageQueueContainer.MessageType.UnnamedMessage, inputBuffer, networkManager.MessageQueueContainer.IsUsingBatching()))
                {
                    networkManager.HandleIncomingData(0, NetworkChannel.Internal, new ArraySegment<byte>(messageStream.GetBuffer(), 0, (int)messageStream.Length), 0);
                }

                // Should cause log (server and client)
                // Everything should log MessageReceiveQueueItem even if ignored
                LogAssert.Expect(LogType.Log, nameof(DummyMessageHandler.MessageReceiveQueueItem));
                LogAssert.Expect(LogType.Log, nameof(DummyMessageHandler.HandleNamedMessage));
                using (var messageStream = MessagePacker.WrapMessage(MessageQueueContainer.MessageType.NamedMessage, inputBuffer, networkManager.MessageQueueContainer.IsUsingBatching()))
                {
                    networkManager.HandleIncomingData(0, NetworkChannel.Internal, new ArraySegment<byte>(messageStream.GetBuffer(), 0, (int)messageStream.Length), 0);
                }

                // Should not cause log (server only)
<<<<<<< HEAD
                using (var messageStream = MessagePacker.WrapMessage(NetworkConstants.SERVER_LOG, inputBuffer))
                {
                    networkManager.HandleIncomingData(0, NetworkChannel.Internal, new ArraySegment<byte>(messageStream.GetBuffer(), 0, (int)messageStream.Length), 0, true);
                }

                // Should not cause log (server only)
                using (var messageStream = MessagePacker.WrapMessage(NetworkConstants.SERVER_RPC, inputBuffer))
                {
                    networkManager.HandleIncomingData(0, NetworkChannel.Internal, new ArraySegment<byte>(messageStream.GetBuffer(), 0, (int)messageStream.Length), 0, true);
                }

                // Should cause log (client only)
                LogAssert.Expect(LogType.Log, nameof(DummyMessageHandler.RpcReceiveQueueItem));
                using (var messageStream = MessagePacker.WrapMessage(NetworkConstants.CLIENT_RPC, inputBuffer))
=======
                // Everything should log MessageReceiveQueueItem even if ignored
                LogAssert.Expect(LogType.Log, nameof(DummyMessageHandler.MessageReceiveQueueItem));
                using (var messageStream = MessagePacker.WrapMessage(MessageQueueContainer.MessageType.ClientSwitchSceneCompleted, inputBuffer, networkManager.MessageQueueContainer.IsUsingBatching()))
                {
                    networkManager.HandleIncomingData(0, NetworkChannel.Internal, new ArraySegment<byte>(messageStream.GetBuffer(), 0, (int)messageStream.Length), 0);
                }

                // Should not cause log (server only)
                // Everything should log MessageReceiveQueueItem even if ignored
                LogAssert.Expect(LogType.Log, nameof(DummyMessageHandler.MessageReceiveQueueItem));
                using (var messageStream = MessagePacker.WrapMessage(MessageQueueContainer.MessageType.ServerLog, inputBuffer, networkManager.MessageQueueContainer.IsUsingBatching()))
>>>>>>> b9ffc1f1
                {
                    networkManager.HandleIncomingData(0, NetworkChannel.Internal, new ArraySegment<byte>(messageStream.GetBuffer(), 0, (int)messageStream.Length), 0);
                }

                // Full cleanup
                networkManager.StopClient();
            }

            // Ensure no missmatches with expectations
            LogAssert.NoUnexpectedReceived();

            // Cleanup
            Object.DestroyImmediate(gameObject);
        }
    }

    // Should probably have one of these for more files? In the future we could use the SIPTransport?
    [DontShowInTransportDropdown]
    internal class DummyTransport : NetworkTransport
    {
        public override ulong ServerClientId { get; } = 0;
        public override void Send(ulong clientId, ArraySegment<byte> data, NetworkChannel networkChannel)
        {
        }

        public override NetworkEvent PollEvent(out ulong clientId, out NetworkChannel networkChannel, out ArraySegment<byte> payload, out float receiveTime)
        {
            clientId = 0;
            networkChannel = NetworkChannel.Internal;
            payload = new ArraySegment<byte>();
            receiveTime = 0;
            return NetworkEvent.Nothing;
        }

        public override SocketTasks StartClient()
        {
            return SocketTask.Done.AsTasks();
        }

        public override SocketTasks StartServer()
        {
            return SocketTask.Done.AsTasks();

        }

        public override void DisconnectRemoteClient(ulong clientId)
        {
        }

        public override void DisconnectLocalClient()
        {
        }

        public override ulong GetCurrentRtt(ulong clientId)
        {
            return 0;
        }

        public override void Shutdown()
        {
        }

        public override void Init()
        {
        }
    }
}<|MERGE_RESOLUTION|>--- conflicted
+++ resolved
@@ -83,12 +83,9 @@
                 }
 
                 // Should not cause log (client only)
-<<<<<<< HEAD
-                using (var messageStream = MessagePacker.WrapMessage(NetworkConstants.CHANGE_OWNER, inputBuffer))
-=======
-                // Everything should log MessageReceiveQueueItem even if ignored
-                LogAssert.Expect(LogType.Log, nameof(DummyMessageHandler.MessageReceiveQueueItem));
-                using (var messageStream = MessagePacker.WrapMessage(MessageQueueContainer.MessageType.SwitchScene, inputBuffer, networkManager.MessageQueueContainer.IsUsingBatching()))
+                // Everything should log MessageReceiveQueueItem even if ignored
+                LogAssert.Expect(LogType.Log, nameof(DummyMessageHandler.HandleSceneEvent));
+                using (var messageStream = MessagePacker.WrapMessage(MessageQueueContainer.MessageType.SceneEvent, inputBuffer, networkManager.MessageQueueContainer.IsUsingBatching()))
                 {
                     networkManager.HandleIncomingData(0, NetworkChannel.Internal, new ArraySegment<byte>(messageStream.GetBuffer(), 0, (int)messageStream.Length), 0);
                 }
@@ -97,7 +94,6 @@
                 // Everything should log MessageReceiveQueueItem even if ignored
                 LogAssert.Expect(LogType.Log, nameof(DummyMessageHandler.MessageReceiveQueueItem));
                 using (var messageStream = MessagePacker.WrapMessage(MessageQueueContainer.MessageType.ChangeOwner, inputBuffer, networkManager.MessageQueueContainer.IsUsingBatching()))
->>>>>>> b9ffc1f1
                 {
                     networkManager.HandleIncomingData(0, NetworkChannel.Internal, new ArraySegment<byte>(messageStream.GetBuffer(), 0, (int)messageStream.Length), 0);
                 }
@@ -153,17 +149,11 @@
                     networkManager.HandleIncomingData(0, NetworkChannel.Internal, new ArraySegment<byte>(messageStream.GetBuffer(), 0, (int)messageStream.Length), 0);
                 }
 
-<<<<<<< HEAD
-                // Should cause log (server and client)
-                LogAssert.Expect(LogType.Log, nameof(DummyMessageHandler.HandleSceneEvent));
-                using (var messageStream = MessagePacker.WrapMessage(NetworkConstants.SCENE_EVENT, inputBuffer))
-=======
                 // Should cause log (server only)
                 // Everything should log MessageReceiveQueueItem even if ignored
                 LogAssert.Expect(LogType.Log, nameof(DummyMessageHandler.MessageReceiveQueueItem));
                 LogAssert.Expect(LogType.Log, nameof(DummyMessageHandler.HandleClientSwitchSceneCompleted));
                 using (var messageStream = MessagePacker.WrapMessage(MessageQueueContainer.MessageType.ClientSwitchSceneCompleted, inputBuffer, networkManager.MessageQueueContainer.IsUsingBatching()))
->>>>>>> b9ffc1f1
                 {
                     networkManager.HandleIncomingData(0, NetworkChannel.Internal, new ArraySegment<byte>(messageStream.GetBuffer(), 0, (int)messageStream.Length), 0);
                 }
@@ -226,20 +216,17 @@
                 }
 
                 // Should cause log (client only)
-<<<<<<< HEAD
-=======
-                // Everything should log MessageReceiveQueueItem even if ignored
-                LogAssert.Expect(LogType.Log, nameof(DummyMessageHandler.MessageReceiveQueueItem));
-                LogAssert.Expect(LogType.Log, nameof(DummyMessageHandler.HandleSwitchScene));
-                using (var messageStream = MessagePacker.WrapMessage(MessageQueueContainer.MessageType.SwitchScene, inputBuffer, networkManager.MessageQueueContainer.IsUsingBatching()))
-                {
-                    networkManager.HandleIncomingData(0, NetworkChannel.Internal, new ArraySegment<byte>(messageStream.GetBuffer(), 0, (int)messageStream.Length), 0);
-                }
-
-                // Should cause log (client only)
-                // Everything should log MessageReceiveQueueItem even if ignored
-                LogAssert.Expect(LogType.Log, nameof(DummyMessageHandler.MessageReceiveQueueItem));
->>>>>>> b9ffc1f1
+                // Everything should log MessageReceiveQueueItem even if ignored
+                LogAssert.Expect(LogType.Log, nameof(DummyMessageHandler.MessageReceiveQueueItem));
+                LogAssert.Expect(LogType.Log, nameof(DummyMessageHandler.HandleSceneEvent));
+                using (var messageStream = MessagePacker.WrapMessage(MessageQueueContainer.MessageType.SceneEvent, inputBuffer, networkManager.MessageQueueContainer.IsUsingBatching()))
+                {
+                    networkManager.HandleIncomingData(0, NetworkChannel.Internal, new ArraySegment<byte>(messageStream.GetBuffer(), 0, (int)messageStream.Length), 0);
+                }
+
+                // Should cause log (client only)
+                // Everything should log MessageReceiveQueueItem even if ignored
+                LogAssert.Expect(LogType.Log, nameof(DummyMessageHandler.MessageReceiveQueueItem));
                 LogAssert.Expect(LogType.Log, nameof(DummyMessageHandler.HandleChangeOwner));
                 using (var messageStream = MessagePacker.WrapMessage(MessageQueueContainer.MessageType.ChangeOwner, inputBuffer, networkManager.MessageQueueContainer.IsUsingBatching()))
                 {
@@ -301,34 +288,17 @@
                 }
 
                 // Should not cause log (server only)
-<<<<<<< HEAD
-                using (var messageStream = MessagePacker.WrapMessage(NetworkConstants.SERVER_LOG, inputBuffer))
-                {
-                    networkManager.HandleIncomingData(0, NetworkChannel.Internal, new ArraySegment<byte>(messageStream.GetBuffer(), 0, (int)messageStream.Length), 0, true);
+                // Everything should log MessageReceiveQueueItem even if ignored
+                LogAssert.Expect(LogType.Log, nameof(DummyMessageHandler.MessageReceiveQueueItem));
+                using (var messageStream = MessagePacker.WrapMessage(MessageQueueContainer.MessageType.ClientSwitchSceneCompleted, inputBuffer, networkManager.MessageQueueContainer.IsUsingBatching()))
+                {
+                    networkManager.HandleIncomingData(0, NetworkChannel.Internal, new ArraySegment<byte>(messageStream.GetBuffer(), 0, (int)messageStream.Length), 0);
                 }
 
                 // Should not cause log (server only)
-                using (var messageStream = MessagePacker.WrapMessage(NetworkConstants.SERVER_RPC, inputBuffer))
-                {
-                    networkManager.HandleIncomingData(0, NetworkChannel.Internal, new ArraySegment<byte>(messageStream.GetBuffer(), 0, (int)messageStream.Length), 0, true);
-                }
-
-                // Should cause log (client only)
-                LogAssert.Expect(LogType.Log, nameof(DummyMessageHandler.RpcReceiveQueueItem));
-                using (var messageStream = MessagePacker.WrapMessage(NetworkConstants.CLIENT_RPC, inputBuffer))
-=======
-                // Everything should log MessageReceiveQueueItem even if ignored
-                LogAssert.Expect(LogType.Log, nameof(DummyMessageHandler.MessageReceiveQueueItem));
-                using (var messageStream = MessagePacker.WrapMessage(MessageQueueContainer.MessageType.ClientSwitchSceneCompleted, inputBuffer, networkManager.MessageQueueContainer.IsUsingBatching()))
-                {
-                    networkManager.HandleIncomingData(0, NetworkChannel.Internal, new ArraySegment<byte>(messageStream.GetBuffer(), 0, (int)messageStream.Length), 0);
-                }
-
-                // Should not cause log (server only)
                 // Everything should log MessageReceiveQueueItem even if ignored
                 LogAssert.Expect(LogType.Log, nameof(DummyMessageHandler.MessageReceiveQueueItem));
                 using (var messageStream = MessagePacker.WrapMessage(MessageQueueContainer.MessageType.ServerLog, inputBuffer, networkManager.MessageQueueContainer.IsUsingBatching()))
->>>>>>> b9ffc1f1
                 {
                     networkManager.HandleIncomingData(0, NetworkChannel.Internal, new ArraySegment<byte>(messageStream.GetBuffer(), 0, (int)messageStream.Length), 0);
                 }
