--- conflicted
+++ resolved
@@ -54,27 +54,24 @@
 #endif
 
         internal RpcQueueContainer RpcQueueContainer { get; private set; }
-<<<<<<< HEAD
+
+        internal SnapshotSystem SnapshotSystem { get; private set; }
+
+        private NetworkPrefabHandler m_PrefabHandler;
+        
+        public NetworkPrefabHandler PrefabHandler
+        {
+            get
+            {
+                if (m_PrefabHandler == null)
+                {
+                    m_PrefabHandler = new NetworkPrefabHandler();
+                }
+                return m_PrefabHandler;
+            }
+        }
+
         public NetworkTimeSystem NetworkTimeSystem { get; private set; }
-        public NetworkPrefabHandler PrefabHandler { get; private set; }
-=======
-        internal NetworkTickSystem NetworkTickSystem { get; private set; }
-
-        internal SnapshotSystem SnapshotSystem { get; private set; }
-
-        private NetworkPrefabHandler m_PrefabHandler;
-        public NetworkPrefabHandler PrefabHandler
-        {
-            get
-            {
-                if (m_PrefabHandler == null)
-                {
-                    m_PrefabHandler = new NetworkPrefabHandler();
-                }
-                return m_PrefabHandler;
-            }
-        }
->>>>>>> e409b373
 
         public NetworkTime PredictedTime => NetworkTimeSystem?.PredictedTime ?? new NetworkTime();
 
@@ -358,10 +355,6 @@
                 return;
             }
 
-<<<<<<< HEAD
-            // This 'if' should never enter
-            if (NetworkTimeSystem != null)
-=======
             //This 'if' should never enter
             if (SnapshotSystem != null)
             {
@@ -372,8 +365,7 @@
             SnapshotSystem = new SnapshotSystem();
 
             //This 'if' should never enter
-            if (NetworkTickSystem != null)
->>>>>>> e409b373
+            if (NetworkTimeSystem != null)
             {
                 NetworkTimeSystem.NetworkTickInternal -= OnNetworkTick;
                 NetworkTimeSystem = null;
@@ -787,21 +779,12 @@
                 RpcQueueContainer = null;
             }
 
-<<<<<<< HEAD
-=======
             if (SnapshotSystem != null)
             {
                 SnapshotSystem.Dispose();
                 SnapshotSystem = null;
             }
 
-            if (NetworkTickSystem != null)
-            {
-                NetworkTickSystem.Dispose();
-                NetworkTickSystem = null;
-            }
-
->>>>>>> e409b373
 #if !UNITY_2020_2_OR_NEWER
             NetworkProfiler.Stop();
 #endif
