--- conflicted
+++ resolved
@@ -86,7 +86,6 @@
             }
         }
 
-<<<<<<< HEAD
         /// <summary>
         /// Returns the GameObject to use as the override as could be defined within the NetworkPrefab list
         /// Note: This should be used to create GameObject pools (with NetworkObject components) under the
@@ -115,16 +114,10 @@
             }
             return gameObject;
         }
-
-        /// <summary>
-        /// A synchronized time, represents the time in seconds since the server application started. Is replicated across all clients
-        /// </summary>
-        public float NetworkTime => Time.unscaledTime + m_CurrentNetworkTimeOffset;
-=======
+        
         public NetworkTimeSystem NetworkTimeSystem { get; private set; }
 
         public NetworkTickSystem NetworkTickSystem { get; private set; }
->>>>>>> b9ffc1f1
 
         public NetworkTime LocalTime => NetworkTickSystem?.LocalTime ?? default;
 
@@ -1202,174 +1195,8 @@
                 }
                 else
                 {
-<<<<<<< HEAD
-                    case NetworkConstants.SNAPSHOT_DATA:
-                        InternalMessageHandler.HandleSnapshot(clientId, messageStream);
-                        break;
-                    case NetworkConstants.SNAPSHOT_ACK:
-                        InternalMessageHandler.HandleAck(clientId, messageStream);
-                        break;
-
-                    case NetworkConstants.CONNECTION_REQUEST:
-                        if (IsServer)
-                        {
-                            MessageHandler.HandleConnectionRequest(clientId, messageStream);
-                        }
-
-                        break;
-                    case NetworkConstants.CONNECTION_APPROVED:
-                        if (IsClient)
-                        {
-                            MessageHandler.HandleConnectionApproved(clientId, messageStream, receiveTime);
-                        }
-
-                        break;
-                    case NetworkConstants.ADD_OBJECT:
-                        if (IsClient)
-                        {
-                            MessageHandler.HandleAddObject(clientId, messageStream);
-                        }
-
-                        break;
-                    case NetworkConstants.DESTROY_OBJECT:
-                        if (IsClient)
-                        {
-                            MessageHandler.HandleDestroyObject(clientId, messageStream);
-                        }
-
-                        break;
-                    case NetworkConstants.SCENE_EVENT:
-                        {
-                            MessageHandler.HandleSceneEvent(clientId, messageStream);
-                            break;
-                        }
-                    case NetworkConstants.CHANGE_OWNER:
-                        if (IsClient)
-                        {
-                            MessageHandler.HandleChangeOwner(clientId, messageStream);
-                        }
-
-                        break;
-                    case NetworkConstants.ADD_OBJECTS:
-                        if (IsClient)
-                        {
-                            MessageHandler.HandleAddObjects(clientId, messageStream);
-                        }
-
-                        break;
-                    case NetworkConstants.DESTROY_OBJECTS:
-                        if (IsClient)
-                        {
-                            MessageHandler.HandleDestroyObjects(clientId, messageStream);
-                        }
-
-                        break;
-                    case NetworkConstants.TIME_SYNC:
-                        if (IsClient)
-                        {
-                            MessageHandler.HandleTimeSync(clientId, messageStream, receiveTime);
-                        }
-
-                        break;
-                    case NetworkConstants.NETWORK_VARIABLE_DELTA:
-                        MessageHandler.HandleNetworkVariableDelta(clientId, messageStream, BufferCallback, new PreBufferPreset()
-                        {
-                            AllowBuffer = allowBuffer,
-                            NetworkChannel = networkChannel,
-                            ClientId = clientId,
-                            Data = data,
-                            MessageType = messageType,
-                            ReceiveTime = receiveTime
-                        });
-                        break;
-                    case NetworkConstants.UNNAMED_MESSAGE:
-                        MessageHandler.HandleUnnamedMessage(clientId, messageStream);
-                        break;
-                    case NetworkConstants.NAMED_MESSAGE:
-                        MessageHandler.HandleNamedMessage(clientId, messageStream);
-                        break;
-                    case NetworkConstants.ALL_CLIENTS_LOADED_SCENE:
-                        if (IsClient)
-                        {
-                            MessageHandler.HandleAllClientsSwitchSceneCompleted(clientId, messageStream);
-                        }
-                        break;
-                    case NetworkConstants.SERVER_LOG:
-                        if (IsServer && NetworkConfig.EnableNetworkLogs)
-                        {
-                            MessageHandler.HandleNetworkLog(clientId, messageStream);
-                        }
-                        break;
-                    case NetworkConstants.SERVER_RPC:
-                        {
-                            if (IsServer)
-                            {
-                                if (RpcQueueContainer.IsUsingBatching())
-                                {
-                                    m_RpcBatcher.ReceiveItems(messageStream, ReceiveCallback, RpcQueueContainer.QueueItemType.ServerRpc, clientId, receiveTime);
-                                    ProfilerStatManager.RpcBatchesRcvd.Record();
-                                    PerformanceDataManager.Increment(ProfilerConstants.RpcBatchesReceived);
-                                }
-                                else
-                                {
-                                    MessageHandler.RpcReceiveQueueItem(clientId, messageStream, receiveTime, RpcQueueContainer.QueueItemType.ServerRpc);
-                                }
-                            }
-
-                            break;
-                        }
-                    case NetworkConstants.CLIENT_RPC:
-                        {
-                            if (IsClient)
-                            {
-                                if (RpcQueueContainer.IsUsingBatching())
-                                {
-                                    m_RpcBatcher.ReceiveItems(messageStream, ReceiveCallback, RpcQueueContainer.QueueItemType.ClientRpc, clientId, receiveTime);
-                                    ProfilerStatManager.RpcBatchesRcvd.Record();
-                                    PerformanceDataManager.Increment(ProfilerConstants.RpcBatchesReceived);
-                                }
-                                else
-                                {
-                                    MessageHandler.RpcReceiveQueueItem(clientId, messageStream, receiveTime, RpcQueueContainer.QueueItemType.ClientRpc);
-                                }
-                            }
-
-                            break;
-                        }
-                    case NetworkConstants.PARENT_SYNC:
-                        {
-                            if (IsClient)
-                            {
-                                using (var reader = PooledNetworkReader.Get(messageStream))
-                                {
-                                    var networkObjectId = reader.ReadUInt64Packed();
-                                    var (isReparented, latestParent) = NetworkObject.ReadNetworkParenting(reader);
-                                    if (SpawnManager.SpawnedObjects.ContainsKey(networkObjectId))
-                                    {
-                                        var networkObject = SpawnManager.SpawnedObjects[networkObjectId];
-                                        networkObject.SetNetworkParenting(isReparented, latestParent);
-                                        networkObject.ApplyNetworkParenting();
-                                    }
-                                    else if (NetworkLog.CurrentLogLevel <= LogLevel.Developer)
-                                    {
-                                        NetworkLog.LogWarning($"Read {nameof(NetworkConstants.PARENT_SYNC)} for {nameof(NetworkObject)} #{networkObjectId} but could not find it in the {nameof(SpawnManager.SpawnedObjects)}");
-                                    }
-                                }
-                            }
-
-                            break;
-                        }
-                    default:
-                        if (NetworkLog.CurrentLogLevel <= LogLevel.Error)
-                        {
-                            NetworkLog.LogError($"Read unrecognized {nameof(messageType)}={messageType}");
-                        }
-
-                        break;
-=======
                     var messageType = (MessageQueueContainer.MessageType)messageStream.ReadByte();
                     MessageHandler.MessageReceiveQueueItem(clientId, messageStream, receiveTime, messageType, networkChannel);
->>>>>>> b9ffc1f1
                 }
 
 #if !UNITY_2020_2_OR_NEWER
@@ -1604,7 +1431,6 @@
                 // Don't send the CONNECTION_APPROVED message if this is the host that connected locally
                 if (ownerClientId != ServerClientId)
                 {
-<<<<<<< HEAD
 
                     using (var buffer = PooledNetworkBuffer.Get())
                     using (var writer = PooledNetworkWriter.Get(buffer))
@@ -1612,36 +1438,6 @@
                         writer.WriteUInt64Packed(ownerClientId);
                         writer.WriteSinglePacked(Time.realtimeSinceStartup);
                         MessageSender.Send(ownerClientId, NetworkConstants.CONNECTION_APPROVED, NetworkChannel.Internal, buffer);
-=======
-                    // Don't send any data over the wire if the host "connected"
-                    ulong[] clientIds = {ownerClientId};
-
-                    var context = MessageQueueContainer.EnterInternalCommandContext(
-                        MessageQueueContainer.MessageType.ConnectionApproved, NetworkChannel.Internal,
-                        clientIds, NetworkUpdateStage.EarlyUpdate);
-
-                    if (context != null)
-                    {
-                        using (var nonNullContext = (InternalCommandContext) context)
-                        {
-                            nonNullContext.NetworkWriter.WriteUInt64Packed(ownerClientId);
-
-                            if (NetworkConfig.EnableSceneManagement)
-                            {
-                                nonNullContext.NetworkWriter.WriteUInt32Packed(NetworkSceneManager.CurrentSceneIndex);
-                                nonNullContext.NetworkWriter.WriteByteArray(NetworkSceneManager.CurrentSceneSwitchProgressGuid
-                                    .ToByteArray());
-                            }
-
-                            nonNullContext.NetworkWriter.WriteInt32Packed(LocalTime.Tick);
-                            nonNullContext.NetworkWriter.WriteUInt32Packed((uint) m_ObservedObjects.Count);
-
-                            for (int i = 0; i < m_ObservedObjects.Count; i++)
-                            {
-                                m_ObservedObjects[i].SerializeSceneObject(nonNullContext.NetworkWriter, ownerClientId);
-                            }
-                        }
->>>>>>> b9ffc1f1
                     }
 
                     // Now inform the newly joined client of the scenes to be loaded as well as synchronize it with all relevant in-scene and dynamically spawned NetworkObjects
@@ -1677,105 +1473,56 @@
         {
             foreach (KeyValuePair<ulong, NetworkClient> clientPair in ConnectedClients)
             {
-                if (clientPair.Key == clientId ||
-                    ConnectedClients[clientId].PlayerObject == null ||
-                    !ConnectedClients[clientId].PlayerObject.Observers.Contains(clientPair.Key))
-                {
-<<<<<<< HEAD
+                if (clientPair.Key == ownerClientId ||
+                    clientPair.Key == ServerClientId || // Server already spawned it
+                    ConnectedClients[ownerClientId].PlayerObject == null ||
+                    !ConnectedClients[ownerClientId].PlayerObject.Observers.Contains(clientPair.Key))
+                {
                     continue; //The new client.
                 }
 
-                using (var buffer = PooledNetworkBuffer.Get())
-                using (var writer = PooledNetworkWriter.Get(buffer))
-                {
-                    writer.WriteBool(true);
-                    writer.WriteUInt64Packed(ConnectedClients[clientId].PlayerObject.NetworkObjectId);
-                    writer.WriteUInt64Packed(clientId);
-
-                    //Does not have a parent
-                    writer.WriteBool(false);
-
-                    // This is not a scene object
-                    writer.WriteBool(false);
-
-                    writer.WriteUInt32Packed(playerPrefabHash);
-
-                    if (ConnectedClients[clientId].PlayerObject.IncludeTransformWhenSpawning == null || ConnectedClients[clientId].PlayerObject.IncludeTransformWhenSpawning(clientId))
-                    {
-                        writer.WriteBool(true);
-                        writer.WriteSinglePacked(ConnectedClients[clientId].PlayerObject.transform.position.x);
-                        writer.WriteSinglePacked(ConnectedClients[clientId].PlayerObject.transform.position.y);
-                        writer.WriteSinglePacked(ConnectedClients[clientId].PlayerObject.transform.position.z);
-
-                        writer.WriteSinglePacked(ConnectedClients[clientId].PlayerObject.transform.rotation.eulerAngles.x);
-                        writer.WriteSinglePacked(ConnectedClients[clientId].PlayerObject.transform.rotation.eulerAngles.y);
-                        writer.WriteSinglePacked(ConnectedClients[clientId].PlayerObject.transform.rotation.eulerAngles.z);
-                    }
-                    else
-                    {
-                        writer.WriteBool(false);
-                    }
-
-                    writer.WriteBool(false); //No payload data
-
-                    if (NetworkConfig.EnableNetworkVariable)
-                    {
-                        ConnectedClients[clientId].PlayerObject.WriteNetworkVariableData(buffer, clientPair.Key);
-=======
-                    if (clientPair.Key == ownerClientId ||
-                        clientPair.Key == ServerClientId || // Server already spawned it
-                        ConnectedClients[ownerClientId].PlayerObject == null ||
-                        !ConnectedClients[ownerClientId].PlayerObject.Observers.Contains(clientPair.Key))
-                    {
-                        continue; //The new client.
-                    }
-
-                    var context = MessageQueueContainer.EnterInternalCommandContext(
-                        MessageQueueContainer.MessageType.CreateObject, NetworkChannel.Internal,
-                        new[] {clientPair.Key}, NetworkUpdateLoop.UpdateStage);
-                    if (context != null)
-                    {
-                        using (var nonNullContext = (InternalCommandContext)context)
+                var context = MessageQueueContainer.EnterInternalCommandContext(
+                    MessageQueueContainer.MessageType.CreateObject, NetworkChannel.Internal,
+                    new[] {clientPair.Key}, NetworkUpdateLoop.UpdateStage);
+                if (context != null)
+                {
+                    using (var nonNullContext = (InternalCommandContext)context)
+                    {
+                        nonNullContext.NetworkWriter.WriteBool(true);
+                        nonNullContext.NetworkWriter.WriteUInt64Packed(ConnectedClients[ownerClientId].PlayerObject.NetworkObjectId);
+                        nonNullContext.NetworkWriter.WriteUInt64Packed(ownerClientId);
+
+                        //Does not have a parent
+                        nonNullContext.NetworkWriter.WriteBool(false);
+
+                        // This is not a scene object
+                        nonNullContext.NetworkWriter.WriteBool(false);
+
+                        nonNullContext.NetworkWriter.WriteUInt32Packed(playerPrefabHash ?? NetworkConfig.PlayerPrefab.GetComponent<NetworkObject>().GlobalObjectIdHash);
+
+                        if (ConnectedClients[ownerClientId].PlayerObject.IncludeTransformWhenSpawning == null || ConnectedClients[ownerClientId].PlayerObject.IncludeTransformWhenSpawning(ownerClientId))
                         {
                             nonNullContext.NetworkWriter.WriteBool(true);
-                            nonNullContext.NetworkWriter.WriteUInt64Packed(ConnectedClients[ownerClientId].PlayerObject.NetworkObjectId);
-                            nonNullContext.NetworkWriter.WriteUInt64Packed(ownerClientId);
-
-                            //Does not have a parent
+                            nonNullContext.NetworkWriter.WriteSinglePacked(ConnectedClients[ownerClientId].PlayerObject.transform.position.x);
+                            nonNullContext.NetworkWriter.WriteSinglePacked(ConnectedClients[ownerClientId].PlayerObject.transform.position.y);
+                            nonNullContext.NetworkWriter.WriteSinglePacked(ConnectedClients[ownerClientId].PlayerObject.transform.position.z);
+
+                            nonNullContext.NetworkWriter.WriteSinglePacked(ConnectedClients[ownerClientId].PlayerObject.transform.rotation.eulerAngles.x);
+                            nonNullContext.NetworkWriter.WriteSinglePacked(ConnectedClients[ownerClientId].PlayerObject.transform.rotation.eulerAngles.y);
+                            nonNullContext.NetworkWriter.WriteSinglePacked(ConnectedClients[ownerClientId].PlayerObject.transform.rotation.eulerAngles.z);
+                        }
+                        else
+                        {
                             nonNullContext.NetworkWriter.WriteBool(false);
-
-                            // This is not a scene object
-                            nonNullContext.NetworkWriter.WriteBool(false);
-
-                            nonNullContext.NetworkWriter.WriteUInt32Packed(playerPrefabHash ?? NetworkConfig.PlayerPrefab.GetComponent<NetworkObject>().GlobalObjectIdHash);
-
-                            if (ConnectedClients[ownerClientId].PlayerObject.IncludeTransformWhenSpawning == null || ConnectedClients[ownerClientId].PlayerObject.IncludeTransformWhenSpawning(ownerClientId))
-                            {
-                                nonNullContext.NetworkWriter.WriteBool(true);
-                                nonNullContext.NetworkWriter.WriteSinglePacked(ConnectedClients[ownerClientId].PlayerObject.transform.position.x);
-                                nonNullContext.NetworkWriter.WriteSinglePacked(ConnectedClients[ownerClientId].PlayerObject.transform.position.y);
-                                nonNullContext.NetworkWriter.WriteSinglePacked(ConnectedClients[ownerClientId].PlayerObject.transform.position.z);
-
-                                nonNullContext.NetworkWriter.WriteSinglePacked(ConnectedClients[ownerClientId].PlayerObject.transform.rotation.eulerAngles.x);
-                                nonNullContext.NetworkWriter.WriteSinglePacked(ConnectedClients[ownerClientId].PlayerObject.transform.rotation.eulerAngles.y);
-                                nonNullContext.NetworkWriter.WriteSinglePacked(ConnectedClients[ownerClientId].PlayerObject.transform.rotation.eulerAngles.z);
-                            }
-                            else
-                            {
-                                nonNullContext.NetworkWriter.WriteBool(false);
-                            }
-
-                            nonNullContext.NetworkWriter.WriteBool(false); //No payload data
-
-                            if (NetworkConfig.EnableNetworkVariable)
-                            {
-                                ConnectedClients[ownerClientId].PlayerObject.WriteNetworkVariableData(nonNullContext.NetworkWriter.GetStream(), clientPair.Key);
-                            }
                         }
->>>>>>> b9ffc1f1
-                    }
-
-                    MessageSender.Send(clientPair.Key, NetworkConstants.ADD_OBJECT, NetworkChannel.Internal, buffer);
+
+                        nonNullContext.NetworkWriter.WriteBool(false); //No payload data
+
+                        if (NetworkConfig.EnableNetworkVariable)
+                        {
+                            ConnectedClients[ownerClientId].PlayerObject.WriteNetworkVariableData(nonNullContext.NetworkWriter.GetStream(), clientPair.Key);
+                        }
+                    }
                 }
             }
         }
