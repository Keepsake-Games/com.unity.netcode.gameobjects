using System;
using System.Collections.Generic;
using System.IO;
using System.Linq;
using System.Runtime.CompilerServices;
using MLAPI.Exceptions;
using MLAPI.Hashing;
using MLAPI.Logging;
using MLAPI.Messaging;
using MLAPI.Transports;
using MLAPI.Serialization;
using UnityEngine;

namespace MLAPI
{
    /// <summary>
    /// A component used to identify that a GameObject in the network
    /// </summary>
    [AddComponentMenu("MLAPI/NetworkObject", -99)]
    [DisallowMultipleComponent]
    public sealed class NetworkObject : MonoBehaviour
    {
        [HideInInspector]
        [SerializeField]
        internal uint GlobalObjectIdHash;

#if UNITY_EDITOR
        // HEAD: DO NOT USE! TEST ONLY TEMP IMPL, WILL BE REMOVED
        internal uint TempGlobalObjectIdHashOverride = 0;
        // TAIL: DO NOT USE! TEST ONLY TEMP IMPL, WILL BE REMOVED

        private void OnValidate()
        {
            GenerateGlobalObjectIdHash();
        }

        internal void GenerateGlobalObjectIdHash()
        {
            // HEAD: DO NOT USE! TEST ONLY TEMP IMPL, WILL BE REMOVED
            if (TempGlobalObjectIdHashOverride != 0)
            {
                GlobalObjectIdHash = TempGlobalObjectIdHashOverride;
                return;
            }
            // TAIL: DO NOT USE! TEST ONLY TEMP IMPL, WILL BE REMOVED

            // do NOT regenerate GlobalObjectIdHash for NetworkPrefabs while Editor is in PlayMode
            if (UnityEditor.EditorApplication.isPlaying && !string.IsNullOrEmpty(gameObject.scene.name))
            {
                return;
            }

            // do NOT regenerate GlobalObjectIdHash if Editor is transitioning into or out of PlayMode
            if (!UnityEditor.EditorApplication.isPlaying && UnityEditor.EditorApplication.isPlayingOrWillChangePlaymode)
            {
                return;
            }

            var globalObjectIdString = UnityEditor.GlobalObjectId.GetGlobalObjectIdSlow(this).ToString();
            GlobalObjectIdHash = XXHash.Hash32(globalObjectIdString);
        }
#endif

        /// <summary>
        /// Gets the NetworkManager that owns this NetworkObject instance
        /// </summary>
        public NetworkManager NetworkManager => NetworkManagerOwner ?? NetworkManager.Singleton;

        /// <summary>
        /// The NetworkManager that owns this NetworkObject.
        /// This property controls where this NetworkObject belongs.
        /// This property is null by default currently, which means that the above NetworkManager getter will return the Singleton.
        /// In the future this is the path where alternative NetworkManagers should be injected for running multi NetworkManagers
        /// </summary>
        internal NetworkManager NetworkManagerOwner;

        /// <summary>
        /// Gets the unique Id of this object that is synced across the network
        /// </summary>
        public ulong NetworkObjectId { get; internal set; }

        /// <summary>
        /// Gets the ClientId of the owner of this NetworkObject
        /// </summary>
        public ulong OwnerClientId
        {
            get
            {
                if (OwnerClientIdInternal == null)
                {
                    return NetworkManager != null ? NetworkManager.ServerClientId : 0;
                }
                else
                {
                    return OwnerClientIdInternal.Value;
                }
            }
            internal set
            {
                if (NetworkManager != null && value == NetworkManager.ServerClientId)
                {
                    OwnerClientIdInternal = null;
                }
                else
                {
                    OwnerClientIdInternal = value;
                }
            }
        }

        internal ulong? OwnerClientIdInternal = null;

        /// <summary>
        /// If true, the object will always be replicated as root on clients and the parent will be ignored.
        /// </summary>
        public bool AlwaysReplicateAsRoot;

        /// <summary>
        /// Gets if this object is a player object
        /// </summary>
        public bool IsPlayerObject { get; internal set; }

        /// <summary>
        /// Gets if the object is the the personal clients player object
        /// </summary>
        public bool IsLocalPlayer => NetworkManager != null && IsPlayerObject && OwnerClientId == NetworkManager.LocalClientId;

        /// <summary>
        /// Gets if the object is owned by the local player or if the object is the local player object
        /// </summary>
        public bool IsOwner => NetworkManager != null && OwnerClientId == NetworkManager.LocalClientId;

        /// <summary>
        /// Gets Whether or not the object is owned by anyone
        /// </summary>
        public bool IsOwnedByServer => NetworkManager != null && OwnerClientId == NetworkManager.ServerClientId;

        /// <summary>
        /// Gets if the object has yet been spawned across the network
        /// </summary>
        public bool IsSpawned { get; internal set; }

        /// <summary>
        /// Gets if the object is a SceneObject, null if it's not yet spawned but is a scene object.
        /// </summary>
        public bool? IsSceneObject { get; internal set; }

        /// <summary>
        /// Gets whether or not the object should be automatically removed when the scene is unloaded.
        /// </summary>
        public bool DestroyWithScene { get; internal set; }

        /// <summary>
        /// Delegate type for checking visibility
        /// </summary>
        /// <param name="clientId">The clientId to check visibility for</param>
        public delegate bool VisibilityDelegate(ulong clientId);

        /// <summary>
        /// Delegate invoked when the MLAPI needs to know if the object should be visible to a client, if null it will assume true
        /// </summary>
        public VisibilityDelegate CheckObjectVisibility = null;

        /// <summary>
        /// Delegate type for checking spawn options
        /// </summary>
        /// <param name="clientId">The clientId to check spawn options for</param>
        public delegate bool SpawnDelegate(ulong clientId);

        /// <summary>
        /// Delegate invoked when the MLAPI needs to know if it should include the transform when spawning the object, if null it will assume true
        /// </summary>
        public SpawnDelegate IncludeTransformWhenSpawning = null;

        /// <summary>
        /// Whether or not to destroy this object if it's owner is destroyed.
        /// If false, the objects ownership will be given to the server.
        /// </summary>
        public bool DontDestroyWithOwner;

        /// <summary>
        /// Whether or not to enable automatic NetworkObject parent synchronization.
        /// </summary>
        public bool AutoObjectParentSync = true;

        internal readonly HashSet<ulong> Observers = new HashSet<ulong>();

        /// <summary>
        /// Returns Observers enumerator
        /// </summary>
        /// <returns>Observers enumerator</returns>
        public HashSet<ulong>.Enumerator GetObservers()
        {
            if (!IsSpawned)
            {
                throw new SpawnStateException("Object is not spawned");
            }

            return Observers.GetEnumerator();
        }

        /// <summary>
        /// Whether or not this object is visible to a specific client
        /// </summary>
        /// <param name="clientId">The clientId of the client</param>
        /// <returns>True if the client knows about the object</returns>
        public bool IsNetworkVisibleTo(ulong clientId)
        {
            if (!IsSpawned)
            {
                throw new SpawnStateException("Object is not spawned");
            }

            return Observers.Contains(clientId);
        }

        private void Awake()
        {
            SetCachedParent(transform.parent);
        }

        /// <summary>
        /// Shows a previously hidden <see cref="NetworkObject"/> to a client
        /// </summary>
        /// <param name="clientId">The client to show the <see cref="NetworkObject"/> to</param>
        public void NetworkShow(ulong clientId)
        {
            if (!IsSpawned)
            {
                throw new SpawnStateException("Object is not spawned");
            }

            if (!NetworkManager.IsServer)
            {
                throw new NotServerException("Only server can change visibility");
            }

            if (Observers.Contains(clientId))
            {
                throw new VisibilityChangeException("The object is already visible");
            }

            Observers.Add(clientId);

            NetworkManager.SpawnManager.SendSpawnCallForObject(clientId, OwnerClientId, this);
        }

        /// <summary>
        /// Shows a list of previously hidden <see cref="NetworkObject"/>s to a client
        /// </summary>
        /// <param name="networkObjects">The <see cref="NetworkObject"/>s to show</param>
        /// <param name="clientId">The client to show the objects to</param>
        public static void NetworkShow(List<NetworkObject> networkObjects, ulong clientId)
        {
            if (networkObjects == null || networkObjects.Count == 0)
            {
                throw new ArgumentNullException("At least one " + nameof(NetworkObject) + " has to be provided");
            }

            NetworkManager networkManager = networkObjects[0].NetworkManager;

            if (!networkManager.IsServer)
            {
                throw new NotServerException("Only server can change visibility");
            }


            // Do the safety loop first to prevent putting the MLAPI in an invalid state.
            for (int i = 0; i < networkObjects.Count; i++)
            {
                if (!networkObjects[i].IsSpawned)
                {
                    throw new SpawnStateException("Object is not spawned");
                }

                if (networkObjects[i].Observers.Contains(clientId))
                {
                    throw new VisibilityChangeException($"{nameof(NetworkObject)} with NetworkId: {networkObjects[i].NetworkObjectId} is already visible");
                }

                if (networkObjects[i].NetworkManager != networkManager)
                {
                    throw new ArgumentNullException("All " + nameof(NetworkObject) + "s must belong to the same " + nameof(NetworkManager));
                }
            }


            var context = networkManager.MessageQueueContainer.EnterInternalCommandContext(
                MessageQueueContainer.MessageType.CreateObjects, NetworkChannel.Internal,
                new[] { clientId }, NetworkUpdateLoop.UpdateStage);

            if (context != null)
            {
                using (var nonNullContext = (InternalCommandContext)context)
                {
                    nonNullContext.NetworkWriter.WriteUInt16Packed((ushort)networkObjects.Count);

                    for (int i = 0; i < networkObjects.Count; i++)
                    {
                        networkObjects[i].Observers.Add(clientId);

                        networkManager.SpawnManager.WriteSpawnCallForObject(nonNullContext.NetworkWriter, clientId,
                            networkObjects[i]);
                    }
                }
            }
        }

        /// <summary>
        /// Hides a object from a specific client
        /// </summary>
        /// <param name="clientId">The client to hide the object for</param>
        public void NetworkHide(ulong clientId)
        {
            if (!IsSpawned)
            {
                throw new SpawnStateException("Object is not spawned");
            }

            if (!NetworkManager.IsServer)
            {
                throw new NotServerException("Only server can change visibility");
            }

            if (!Observers.Contains(clientId))
            {
                throw new VisibilityChangeException("The object is already hidden");
            }

            if (clientId == NetworkManager.ServerClientId)
            {
                throw new VisibilityChangeException("Cannot hide an object from the server");
            }


            // Send destroy call
            Observers.Remove(clientId);

            var context = NetworkManager.MessageQueueContainer.EnterInternalCommandContext(
                MessageQueueContainer.MessageType.DestroyObject, NetworkChannel.Internal,
                new[] { clientId }, NetworkUpdateStage.PostLateUpdate);
            if (context != null)
            {
                using (var nonNullContext = (InternalCommandContext)context)
                {
                    nonNullContext.NetworkWriter.WriteUInt64Packed(NetworkObjectId);
                }
            }
        }

        /// <summary>
        /// Hides a list of objects from a client
        /// </summary>
        /// <param name="networkObjects">The objects to hide</param>
        /// <param name="clientId">The client to hide the objects from</param>
        public static void NetworkHide(List<NetworkObject> networkObjects, ulong clientId)
        {
            if (networkObjects == null || networkObjects.Count == 0)
            {
                throw new ArgumentNullException("At least one " + nameof(NetworkObject) + " has to be provided");
            }

            NetworkManager networkManager = networkObjects[0].NetworkManager;

            if (!networkManager.IsServer)
            {
                throw new NotServerException("Only server can change visibility");
            }

            if (clientId == networkManager.ServerClientId)
            {
                throw new VisibilityChangeException("Cannot hide an object from the server");
            }

            // Do the safety loop first to prevent putting the MLAPI in an invalid state.
            for (int i = 0; i < networkObjects.Count; i++)
            {
                if (!networkObjects[i].IsSpawned)
                {
                    throw new SpawnStateException("Object is not spawned");
                }

                if (!networkObjects[i].Observers.Contains(clientId))
                {
                    throw new VisibilityChangeException($"{nameof(NetworkObject)} with {nameof(NetworkObjectId)}: {networkObjects[i].NetworkObjectId} is already hidden");
                }

                if (networkObjects[i].NetworkManager != networkManager)
                {
                    throw new ArgumentNullException("All " + nameof(NetworkObject) + "s must belong to the same " + nameof(NetworkManager));
                }
            }

            var context = networkManager.MessageQueueContainer.EnterInternalCommandContext(
                MessageQueueContainer.MessageType.DestroyObjects, NetworkChannel.Internal,
                new[] { clientId }, NetworkUpdateStage.PostLateUpdate);
            if (context != null)
            {
                using (var nonNullContext = (InternalCommandContext)context)
                {
                    nonNullContext.NetworkWriter.WriteUInt16Packed((ushort)networkObjects.Count);

                    for (int i = 0; i < networkObjects.Count; i++)
                    {
                        // Send destroy call
                        networkObjects[i].Observers.Remove(clientId);

                        nonNullContext.NetworkWriter.WriteUInt64Packed(networkObjects[i].NetworkObjectId);
                    }
                }
            }
        }

        private void OnDestroy()
        {
            if (NetworkManager != null && NetworkManager.IsListening && NetworkManager.IsServer == false && IsSpawned)
            {
                throw new NotServerException($"Destroy a spawned {nameof(NetworkObject)} on a non-host client is not valid. Call {nameof(Destroy)} or {nameof(Despawn)} on the server/host instead.");
            }

            if (NetworkManager != null && NetworkManager.SpawnManager != null && NetworkManager.SpawnManager.SpawnedObjects.TryGetValue(NetworkObjectId, out var networkObject))
            {
                NetworkManager.SpawnManager.OnDespawnObject(networkObject, false);
            }
        }

        [MethodImpl(MethodImplOptions.AggressiveInlining)]
        private void SpawnInternal(bool destroyWithScene, ulong? ownerClientId, bool playerObject)
        {
            if (!NetworkManager.IsListening)
            {
                throw new NotListeningException($"{nameof(NetworkManager)} is not listening, start a server or host before spawning objects");
            }

            if (!NetworkManager.IsServer)
            {
                throw new NotServerException($"Only server can spawn {nameof(NetworkObject)}s");
            }

<<<<<<< HEAD
            if (spawnPayload != null)
            {
                spawnPayload.Position = 0;
            }

            NetworkManager.SpawnManager.SpawnNetworkObjectLocally(this, NetworkManager.SpawnManager.GetNetworkObjectId(), false, playerObject, ownerClientId, spawnPayload, spawnPayload != null, spawnPayload == null ? 0 : (int)spawnPayload.Length, false, destroyWithScene);

            if (NetworkManager.UseSnapshotSpawn)
            {
                SnapshotSpawnCommand command;
                command.NetworkObjectId = NetworkObjectId;
                command.OwnerClientId = OwnerClientId;
                command.IsPlayerObject = IsPlayerObject;
                command.IsSceneObject = (IsSceneObject == null) || IsSceneObject.Value;

                ulong? parent = NetworkManager.SpawnManager.GetSpawnParentId(this);
                if (parent != null)
                {
                    command.ParentNetworkId = parent.Value;
                }
                else
                {
                    // write own network id, when no parents. todo: optimize this.
                    command.ParentNetworkId = command.NetworkObjectId;
                }

                command.GlobalObjectIdHash = GlobalObjectIdHash;
                // todo: check if (IncludeTransformWhenSpawning == null || IncludeTransformWhenSpawning(clientId)) for any clientId
                command.ObjectPosition = transform.position;
                command.ObjectRotation = transform.rotation;
                command.ObjectScale = transform.localScale;
                command.TickWritten = 0; // will be reset in Spawn
                command.TargetClientIds = default;

                NetworkManager.SnapshotSystem.Spawn(command);
            }

=======
            NetworkManager.SpawnManager.SpawnNetworkObjectLocally(this, NetworkManager.SpawnManager.GetNetworkObjectId(), false, playerObject, ownerClientId,null, false, destroyWithScene);
            ulong ownerId = ownerClientId != null ? ownerClientId.Value : NetworkManager.ServerClientId;
>>>>>>> bba72a4b
            for (int i = 0; i < NetworkManager.ConnectedClientsList.Count; i++)
            {
                if (Observers.Contains(NetworkManager.ConnectedClientsList[i].ClientId))
                {
                    NetworkManager.SpawnManager.SendSpawnCallForObject(NetworkManager.ConnectedClientsList[i].ClientId, ownerId, this);
                }
            }
        }

        /// <summary>
        /// Spawns this <see cref="NetworkObject"/> across the network. Can only be called from the Server
        /// </summary>
        /// <param name="destroyWithScene">Should the object be destroyed when the scene is changed</param>
        public void Spawn(bool destroyWithScene = false)
        {
            SpawnInternal(destroyWithScene, null, false);
        }

        /// <summary>
        /// Spawns a <see cref="NetworkObject"/> across the network with a given owner. Can only be called from server
        /// </summary>
        /// <param name="clientId">The clientId to own the object</param>
        /// <param name="destroyWithScene">Should the object be destroyed when the scene is changed</param>
        public void SpawnWithOwnership(ulong clientId, bool destroyWithScene = false)
        {
            SpawnInternal(destroyWithScene, clientId, false);
        }

        /// <summary>
        /// Spawns a <see cref="NetworkObject"/> across the network and makes it the player object for the given client
        /// </summary>
        /// <param name="clientId">The clientId whos player object this is</param>
        /// <param name="destroyWithScene">Should the object be destroyd when the scene is changed</param>
        public void SpawnAsPlayerObject(ulong clientId, bool destroyWithScene = false)
        {
            SpawnInternal(destroyWithScene, clientId, true);
        }

        /// <summary>
        /// Despawns this GameObject and destroys it for other clients. This should be used if the object should be kept on the server
        /// </summary>
        public void Despawn(bool destroy = false)
        {
            NetworkManager.SpawnManager.DespawnObject(this, destroy);
        }


        /// <summary>
        /// Removes all ownership of an object from any client. Can only be called from server
        /// </summary>
        public void RemoveOwnership()
        {
            NetworkManager.SpawnManager.RemoveOwnership(this);
        }

        /// <summary>
        /// Changes the owner of the object. Can only be called from server
        /// </summary>
        /// <param name="newOwnerClientId">The new owner clientId</param>
        public void ChangeOwnership(ulong newOwnerClientId)
        {
            NetworkManager.SpawnManager.ChangeOwnership(this, newOwnerClientId);
        }

        internal void InvokeBehaviourOnLostOwnership()
        {
            for (int i = 0; i < ChildNetworkBehaviours.Count; i++)
            {
                ChildNetworkBehaviours[i].OnLostOwnership();
            }
        }

        internal void InvokeBehaviourOnGainedOwnership()
        {
            for (int i = 0; i < ChildNetworkBehaviours.Count; i++)
            {
                ChildNetworkBehaviours[i].OnGainedOwnership();
            }
        }

        internal void InvokeBehaviourOnNetworkObjectParentChanged(NetworkObject parentNetworkObject)
        {
            for (int i = 0; i < ChildNetworkBehaviours.Count; i++)
            {
                ChildNetworkBehaviours[i].OnNetworkObjectParentChanged(parentNetworkObject);
            }
        }

        private bool m_IsReparented; // Did initial parent (came from the scene hierarchy) change at runtime?
        private ulong? m_LatestParent; // What is our last set parent NetworkObject's ID?
        private Transform m_CachedParent; // What is our last set parent Transform reference?

        internal void SetCachedParent(Transform parentTransform)
        {
            m_CachedParent = parentTransform;
        }

        internal static void WriteNetworkParenting(NetworkWriter writer, bool isReparented, ulong? latestParent)
        {
            writer.WriteBool(isReparented);
            if (isReparented)
            {
                var isLatestParentSet = latestParent != null && latestParent.HasValue;
                writer.WriteBool(isLatestParentSet);
                if (isLatestParentSet)
                {
                    writer.WriteUInt64Packed(latestParent.Value);
                }
            }
        }

        internal static (bool IsReparented, ulong? LatestParent) ReadNetworkParenting(NetworkReader reader)
        {
            ulong? latestParent = null;
            bool isReparented = reader.ReadBool();
            if (isReparented)
            {
                var isLatestParentSet = reader.ReadBool();
                if (isLatestParentSet)
                {
                    latestParent = reader.ReadUInt64Packed();
                }
            }

            return (isReparented, latestParent);
        }

        internal (bool IsReparented, ulong? LatestParent) GetNetworkParenting() => (m_IsReparented, m_LatestParent);

        internal void SetNetworkParenting(bool isReparented, ulong? latestParent)
        {
            m_IsReparented = isReparented;
            m_LatestParent = latestParent;
        }

        public bool TrySetParent(Transform parent, bool worldPositionStays = true)
        {
            return TrySetParent(parent.GetComponent<NetworkObject>(), worldPositionStays);
        }

        public bool TrySetParent(GameObject parent, bool worldPositionStays = true)
        {
            return TrySetParent(parent.GetComponent<NetworkObject>(), worldPositionStays);
        }

        public bool TrySetParent(NetworkObject parent, bool worldPositionStays = true)
        {
            if (!AutoObjectParentSync)
            {
                return false;
            }

            if (NetworkManager == null || !NetworkManager.IsListening)
            {
                return false;
            }

            if (!NetworkManager.IsServer)
            {
                return false;
            }

            if (!IsSpawned)
            {
                return false;
            }

            if (parent == null)
            {
                return false;
            }

            if (!parent.IsSpawned)
            {
                return false;
            }

            transform.SetParent(parent.transform, worldPositionStays);
            return true;
        }

        private void OnTransformParentChanged()
        {
            if (!AutoObjectParentSync)
            {
                return;
            }

            if (transform.parent == m_CachedParent)
            {
                return;
            }

            if (NetworkManager == null || !NetworkManager.IsListening)
            {
                transform.parent = m_CachedParent;
                Debug.LogException(new NotListeningException($"{nameof(NetworkManager)} is not listening, start a server or host before reparenting"));
                return;
            }

            if (!NetworkManager.IsServer)
            {
                transform.parent = m_CachedParent;
                Debug.LogException(new NotServerException($"Only the server can reparent {nameof(NetworkObject)}s"));
                return;
            }

            if (!IsSpawned)
            {
                transform.parent = m_CachedParent;
                Debug.LogException(new SpawnStateException($"{nameof(NetworkObject)} can only be reparented after being spawned"));
                return;
            }

            var parentTransform = transform.parent;
            if (parentTransform != null)
            {
                var parentObject = transform.parent.GetComponent<NetworkObject>();
                if (parentObject == null)
                {
                    transform.parent = m_CachedParent;
                    Debug.LogException(new InvalidParentException($"Invalid parenting, {nameof(NetworkObject)} moved under a non-{nameof(NetworkObject)} parent"));
                    return;
                }

                if (!parentObject.IsSpawned)
                {
                    transform.parent = m_CachedParent;
                    Debug.LogException(new SpawnStateException($"{nameof(NetworkObject)} can only be reparented under another spawned {nameof(NetworkObject)}"));
                    return;
                }

                m_LatestParent = parentObject.NetworkObjectId;
            }
            else
            {
                m_LatestParent = null;
            }

            m_IsReparented = true;
            ApplyNetworkParenting();

            var context = NetworkManager.MessageQueueContainer.EnterInternalCommandContext(
                MessageQueueContainer.MessageType.ParentSync, NetworkChannel.Internal,
                NetworkManager.ConnectedClientsIds.Where((id) => Observers.Contains(id)).ToArray(),
                NetworkUpdateLoop.UpdateStage);

            if (context != null)
            {
                using (var nonNullContext = (InternalCommandContext)context)
                {
                    nonNullContext.NetworkWriter.WriteUInt64Packed(NetworkObjectId);
                    WriteNetworkParenting(nonNullContext.NetworkWriter, m_IsReparented, m_LatestParent);
                }
            }
        }

        // We're keeping this set called OrphanChildren which contains NetworkObjects
        // because at the time we initialize/spawn NetworkObject locally, we might not have its parent replicated from the other side
        //
        // For instance, if we're spawning NetworkObject 5 and its parent is 10, what should happen if we do not have 10 yet?
        // let's say 10 is on the way to be replicated in a few frames and we could fix that parent-child relationship later.
        //
        // If you couldn't find your parent, we put you into OrphanChildren set and everytime we spawn another NetworkObject locally due to replication,
        // we call CheckOrphanChildren() method and quickly iterate over OrphanChildren set and see if we can reparent/adopt one.
        internal static HashSet<NetworkObject> OrphanChildren = new HashSet<NetworkObject>();

        internal bool ApplyNetworkParenting()
        {
            if (!AutoObjectParentSync)
            {
                return false;
            }

            if (!IsSpawned)
            {
                return false;
            }

            if (!m_IsReparented)
            {
                return true;
            }

            if (m_LatestParent == null || !m_LatestParent.HasValue)
            {
                m_CachedParent = null;
                transform.parent = null;

                InvokeBehaviourOnNetworkObjectParentChanged(null);
                return true;
            }

            if (!NetworkManager.SpawnManager.SpawnedObjects.ContainsKey(m_LatestParent.Value))
            {
                if (OrphanChildren.Add(this))
                {
                    if (NetworkLog.CurrentLogLevel <= LogLevel.Normal)
                    {
                        NetworkLog.LogWarning($"{nameof(NetworkObject)} ({name}) cannot find its parent, added to {nameof(OrphanChildren)} set");
                    }
                }
                return false;
            }

            var parentObject = NetworkManager.SpawnManager.SpawnedObjects[m_LatestParent.Value];

            m_CachedParent = parentObject.transform;
            transform.parent = parentObject.transform;

            InvokeBehaviourOnNetworkObjectParentChanged(parentObject);
            return true;
        }

        internal static void CheckOrphanChildren()
        {
            var objectsToRemove = new List<NetworkObject>();
            foreach (var orphanObject in OrphanChildren)
            {
                if (orphanObject.ApplyNetworkParenting())
                {
                    objectsToRemove.Add(orphanObject);
                }
            }
            foreach (var networkObject in objectsToRemove)
            {
                OrphanChildren.Remove(networkObject);
            }
        }

        internal void InvokeBehaviourNetworkSpawn()
        {
            for (int i = 0; i < ChildNetworkBehaviours.Count; i++)
            {
                ChildNetworkBehaviours[i].InternalOnNetworkSpawn();
                ChildNetworkBehaviours[i].OnNetworkSpawn();
            }
        }

        internal void InvokeBehaviourNetworkDespawn()
        {
            for (int i = 0; i < ChildNetworkBehaviours.Count; i++)
            {
                ChildNetworkBehaviours[i].InternalOnNetworkDespawn();
                ChildNetworkBehaviours[i].OnNetworkDespawn();
            }
        }

        private List<NetworkBehaviour> m_ChildNetworkBehaviours;

        internal List<NetworkBehaviour> ChildNetworkBehaviours
        {
            get
            {
                if (m_ChildNetworkBehaviours != null)
                {
                    return m_ChildNetworkBehaviours;
                }

                m_ChildNetworkBehaviours = new List<NetworkBehaviour>();
                var networkBehaviours = GetComponentsInChildren<NetworkBehaviour>(true);
                for (int i = 0; i < networkBehaviours.Length; i++)
                {
                    if (networkBehaviours[i].NetworkObject == this)
                    {
                        m_ChildNetworkBehaviours.Add(networkBehaviours[i]);
                    }
                }

                return m_ChildNetworkBehaviours;
            }
        }

        internal void WriteNetworkVariableData(Stream stream, ulong clientId)
        {
            for (int i = 0; i < ChildNetworkBehaviours.Count; i++)
            {
                ChildNetworkBehaviours[i].InitializeVariables();
                NetworkBehaviour.WriteNetworkVariableData(ChildNetworkBehaviours[i].NetworkVariableFields, stream, clientId, NetworkManager);
            }
        }

        internal void SetNetworkVariableData(Stream stream)
        {
            for (int i = 0; i < ChildNetworkBehaviours.Count; i++)
            {
                ChildNetworkBehaviours[i].InitializeVariables();
                NetworkBehaviour.SetNetworkVariableData(ChildNetworkBehaviours[i].NetworkVariableFields, stream, NetworkManager);
            }
        }

        internal ushort GetNetworkBehaviourOrderIndex(NetworkBehaviour instance)
        {
            // read the cached index, and verify it first
            if (instance.NetworkBehaviourIdCache < ChildNetworkBehaviours.Count)
            {
                if (ChildNetworkBehaviours[instance.NetworkBehaviourIdCache] == instance)
                {
                    return instance.NetworkBehaviourIdCache;
                }

                // invalid cached id reset
                instance.NetworkBehaviourIdCache = default;
            }

            for (ushort i = 0; i < ChildNetworkBehaviours.Count; i++)
            {
                if (ChildNetworkBehaviours[i] == instance)
                {
                    // cache the id, for next query
                    instance.NetworkBehaviourIdCache = i;
                    return i;
                }
            }

            return 0;
        }

        internal NetworkBehaviour GetNetworkBehaviourAtOrderIndex(ushort index)
        {
            if (index >= ChildNetworkBehaviours.Count)
            {
                if (NetworkLog.CurrentLogLevel <= LogLevel.Error)
                {
                    NetworkLog.LogError($"Behaviour index was out of bounds. Did you mess up the order of your {nameof(NetworkBehaviour)}s?");
                }

                return null;
            }

            return ChildNetworkBehaviours[index];
        }

        /// <summary>
        /// Used to serialize a NetworkObjects during scene synchronization that occurs
        /// upon a client being approved or a scene transition.
        /// </summary>
        /// <param name="writer">writer into the outbound stream</param>
        /// <param name="targetClientId">clientid we are targeting</param>
        internal void SerializeSceneObject(NetworkWriter writer, ulong targetClientId)
        {
            writer.WriteBool(IsPlayerObject);
            writer.WriteUInt64Packed(NetworkObjectId);
            writer.WriteUInt64Packed(OwnerClientId);

            NetworkObject parentNetworkObject = null;

            if (!AlwaysReplicateAsRoot && transform.parent != null)
            {
                parentNetworkObject = transform.parent.GetComponent<NetworkObject>();
            }

            if (parentNetworkObject == null)
            {
                // We don't have a parent
                writer.WriteBool(false);
            }
            else
            {
                // We do have a parent
                writer.WriteBool(true);
                // Write the parent's NetworkObjectId to be used for linking back to the child
                writer.WriteUInt64Packed(parentNetworkObject.NetworkObjectId);
            }

            // Write if we are a scene object or not
            writer.WriteBool(IsSceneObject ?? true);

            // Write the hash for this NetworkObject
            writer.WriteUInt32Packed(HostCheckForGlobalObjectIdHashOverride());

            if (IncludeTransformWhenSpawning == null || IncludeTransformWhenSpawning(OwnerClientId))
            {
                // Set the position and rotation data marker to true (i.e. flag to know, when reading from the stream, that position and rotation data follows).
                writer.WriteBool(true);

                // Write position
                writer.WriteSinglePacked(transform.position.x);
                writer.WriteSinglePacked(transform.position.y);
                writer.WriteSinglePacked(transform.position.z);

                // Write rotation
                writer.WriteSinglePacked(transform.rotation.eulerAngles.x);
                writer.WriteSinglePacked(transform.rotation.eulerAngles.y);
                writer.WriteSinglePacked(transform.rotation.eulerAngles.z);
            }
            else
            {
                // Set the position and rotation data marker to false (i.e. flag to know, when reading from the stream, that position and rotation data *was not included*)
                writer.WriteBool(false);
            }

            {
                var (isReparented, latestParent) = GetNetworkParenting();
                WriteNetworkParenting(writer, isReparented, latestParent);
            }

            // Write whether we are including network variable data
            writer.WriteBool(NetworkManager.NetworkConfig.EnableNetworkVariable);

            //If we are including NetworkVariable data
            if (NetworkManager.NetworkConfig.EnableNetworkVariable)
            {
                var buffer = writer.GetStream() as NetworkBuffer;

                // Write placeholder size, NOT as a packed value, initially as zero (i.e. we do not know how much NetworkVariable data will be written yet)
                writer.WriteUInt32(0);

                // Mark our current position before we potentially write any NetworkVariable data
                var positionBeforeNetworkVariableData = buffer.Position;

                // Write network variable data
                WriteNetworkVariableData(buffer, targetClientId);

                // If our current buffer position is greater than our positionBeforeNetworkVariableData then we wrote NetworkVariable data
                // Part 1: This will include the total NetworkVariable data size, if there was NetworkVariable data written, to the stream
                // in order to be able to skip past this entry on the deserialization side in the event this NetworkObject fails to be
                // constructed (See Part 2 below in the DeserializeSceneObject method)
                if (buffer.Position > positionBeforeNetworkVariableData)
                {
                    // Store our current stream buffer position
                    var endOfNetworkVariableData = buffer.Position;

                    // Calculate the total NetworkVariable data size written
                    var networkVariableDataSize = endOfNetworkVariableData - positionBeforeNetworkVariableData;

                    // Move the stream position back to just before we wrote our size (we include the unpacked UInt32 data size placeholder)
                    buffer.Position = positionBeforeNetworkVariableData - sizeof(uint);

                    // Now write the actual data size written into our unpacked UInt32 placeholder position
                    writer.WriteUInt32((uint)(networkVariableDataSize));

                    // Finally, revert the buffer position back to the end of the network variable data written
                    buffer.Position = endOfNetworkVariableData;
                }
            }
        }

        /// <summary>
        /// Used to deserialize a serialized scene object which occurs
        /// when the client is approved or during a scene transition
        /// </summary>
        /// <param name="objectStream">inbound stream</param>
        /// <param name="reader">reader for the stream</param>
        /// <param name="networkManager">NetworkManager instance</param>
        /// <returns>optional to use NetworkObject deserialized</returns>
        internal static NetworkObject DeserializeSceneObject(NetworkBuffer objectStream, NetworkReader reader, NetworkManager networkManager)
        {
            var isPlayerObject = reader.ReadBool();
            var networkId = reader.ReadUInt64Packed();
            var ownerClientId = reader.ReadUInt64Packed();
            var hasParent = reader.ReadBool();
            ulong? parentNetworkId = null;

            if (hasParent)
            {
                parentNetworkId = reader.ReadUInt32Packed();
            }

            bool isSceneObject = reader.ReadBool();

            uint globalObjectIdHash = reader.ReadUInt32Packed();
            Vector3? position = null;
            Quaternion? rotation = null;

            // Check to see if we have position and rotation values that follows
            if (reader.ReadBool())
            {
                position = new Vector3(reader.ReadSinglePacked(), reader.ReadSinglePacked(), reader.ReadSinglePacked());
                rotation = Quaternion.Euler(reader.ReadSinglePacked(), reader.ReadSinglePacked(), reader.ReadSinglePacked());
            }

            var (isReparented, latestParent) = ReadNetworkParenting(reader);

            //Attempt to create a local NetworkObject
            var networkObject = networkManager.SpawnManager.CreateLocalNetworkObject(isSceneObject, globalObjectIdHash, ownerClientId, parentNetworkId, position, rotation, isReparented);

            networkObject?.SetNetworkParenting(isReparented, latestParent);

            // Determine if this NetworkObject has NetworkVariable data to read
            var networkVariableDataIsIncluded = reader.ReadBool();

            if (networkVariableDataIsIncluded)
            {
                // (See Part 1 above in the NetworkObject.SerializeSceneObject method to better understand this)
                // Part 2: This makes sure that if one NetworkObject fails to construct (for whatever reason) then we can "skip past"
                // that specific NetworkObject but continue processing any remaining serialized NetworkObjects as opposed to just
                // throwing an exception and skipping the remaining (if any) NetworkObjects.  This will prevent one misconfigured
                // issue (or more) from breaking the entire loading process.
                var networkVariableDataSize = reader.ReadUInt32();
                if (networkObject == null)
                {
                    // Log the error that the NetworkObject failed to construct
                    Debug.LogError($"Failed to spawn {nameof(NetworkObject)} for Hash {globalObjectIdHash}.");

                    // If we failed to load this NetworkObject, then skip past the network variable data
                    objectStream.Position += networkVariableDataSize;

                    // We have nothing left to do here.
                    return null;
                }
            }

            // Spawn the NetworkObject
            networkManager.SpawnManager.SpawnNetworkObjectLocally(networkObject, networkId, isSceneObject, isPlayerObject, ownerClientId, objectStream, true, false);

            return networkObject;
        }

        /// <summary>
        /// Only applies to Host mode.
        /// Will return the registered source NetworkPrefab's GlobalObjectIdHash if one exists.
        /// Server and Clients will always return the NetworkObject's GlobalObjectIdHash.
        /// </summary>
        /// <returns></returns>
        internal uint HostCheckForGlobalObjectIdHashOverride()
        {
            if (NetworkManager.IsHost)
            {
                if (NetworkManager.PrefabHandler.ContainsHandler(this))
                {
                    var globalObjectIdHash = NetworkManager.PrefabHandler.GetSourceGlobalObjectIdHash(GlobalObjectIdHash);
                    return globalObjectIdHash == 0 ? GlobalObjectIdHash : globalObjectIdHash;
                }
                else
                if (NetworkManager.NetworkConfig.OverrideToNetworkPrefab.ContainsKey(GlobalObjectIdHash))
                {
                    return NetworkManager.NetworkConfig.OverrideToNetworkPrefab[GlobalObjectIdHash];
                }
            }

            return GlobalObjectIdHash;
        }
    }
}<|MERGE_RESOLUTION|>--- conflicted
+++ resolved
@@ -299,8 +299,7 @@
                     {
                         networkObjects[i].Observers.Add(clientId);
 
-                        networkManager.SpawnManager.WriteSpawnCallForObject(nonNullContext.NetworkWriter, clientId,
-                            networkObjects[i]);
+                        networkManager.SpawnManager.WriteSpawnCallForObject(nonNullContext.NetworkWriter, clientId, networkObjects[i]);
                     }
                 }
             }
@@ -437,13 +436,7 @@
                 throw new NotServerException($"Only server can spawn {nameof(NetworkObject)}s");
             }
 
-<<<<<<< HEAD
-            if (spawnPayload != null)
-            {
-                spawnPayload.Position = 0;
-            }
-
-            NetworkManager.SpawnManager.SpawnNetworkObjectLocally(this, NetworkManager.SpawnManager.GetNetworkObjectId(), false, playerObject, ownerClientId, spawnPayload, spawnPayload != null, spawnPayload == null ? 0 : (int)spawnPayload.Length, false, destroyWithScene);
+            NetworkManager.SpawnManager.SpawnNetworkObjectLocally(this, NetworkManager.SpawnManager.GetNetworkObjectId(), false, playerObject, ownerClientId,null, false, destroyWithScene);
 
             if (NetworkManager.UseSnapshotSpawn)
             {
@@ -475,10 +468,7 @@
                 NetworkManager.SnapshotSystem.Spawn(command);
             }
 
-=======
-            NetworkManager.SpawnManager.SpawnNetworkObjectLocally(this, NetworkManager.SpawnManager.GetNetworkObjectId(), false, playerObject, ownerClientId,null, false, destroyWithScene);
             ulong ownerId = ownerClientId != null ? ownerClientId.Value : NetworkManager.ServerClientId;
->>>>>>> bba72a4b
             for (int i = 0; i < NetworkManager.ConnectedClientsList.Count; i++)
             {
                 if (Observers.Contains(NetworkManager.ConnectedClientsList[i].ClientId))
