using System;
using System.Collections.Generic;
using System.IO;
using System.Linq;
using System.Runtime.CompilerServices;
<<<<<<< HEAD
using MLAPI.Exceptions;
using MLAPI.Hashing;
using MLAPI.Logging;
using MLAPI.Metrics;
using MLAPI.Messaging;
using MLAPI.Transports;
using MLAPI.Serialization;
=======
>>>>>>> 63be9085
using UnityEngine;

namespace Unity.Netcode
{
    /// <summary>
    /// A component used to identify that a GameObject in the network
    /// </summary>
    [AddComponentMenu("MLAPI/NetworkObject", -99)]
    [DisallowMultipleComponent]
    public sealed class NetworkObject : MonoBehaviour
    {
        [HideInInspector]
        [SerializeField]
        internal uint GlobalObjectIdHash;

#if UNITY_EDITOR
        // HEAD: DO NOT USE! TEST ONLY TEMP IMPL, WILL BE REMOVED
        internal uint TempGlobalObjectIdHashOverride = 0;
        // TAIL: DO NOT USE! TEST ONLY TEMP IMPL, WILL BE REMOVED

        private void OnValidate()
        {
            GenerateGlobalObjectIdHash();
        }

        internal void GenerateGlobalObjectIdHash()
        {
            // HEAD: DO NOT USE! TEST ONLY TEMP IMPL, WILL BE REMOVED
            if (TempGlobalObjectIdHashOverride != 0)
            {
                GlobalObjectIdHash = TempGlobalObjectIdHashOverride;
                return;
            }
            // TAIL: DO NOT USE! TEST ONLY TEMP IMPL, WILL BE REMOVED

            // do NOT regenerate GlobalObjectIdHash for NetworkPrefabs while Editor is in PlayMode
            if (UnityEditor.EditorApplication.isPlaying && !string.IsNullOrEmpty(gameObject.scene.name))
            {
                return;
            }

            // do NOT regenerate GlobalObjectIdHash if Editor is transitioning into or out of PlayMode
            if (!UnityEditor.EditorApplication.isPlaying && UnityEditor.EditorApplication.isPlayingOrWillChangePlaymode)
            {
                return;
            }

            var globalObjectIdString = UnityEditor.GlobalObjectId.GetGlobalObjectIdSlow(this).ToString();
            GlobalObjectIdHash = XXHash.Hash32(globalObjectIdString);
        }
#endif

        /// <summary>
        /// Gets the NetworkManager that owns this NetworkObject instance
        /// </summary>
        public NetworkManager NetworkManager => NetworkManagerOwner ?? NetworkManager.Singleton;

        /// <summary>
        /// The NetworkManager that owns this NetworkObject.
        /// This property controls where this NetworkObject belongs.
        /// This property is null by default currently, which means that the above NetworkManager getter will return the Singleton.
        /// In the future this is the path where alternative NetworkManagers should be injected for running multi NetworkManagers
        /// </summary>
        internal NetworkManager NetworkManagerOwner;

        /// <summary>
        /// Gets the unique Id of this object that is synced across the network
        /// </summary>
        public ulong NetworkObjectId { get; internal set; }

        /// <summary>
        /// Gets the ClientId of the owner of this NetworkObject
        /// </summary>
        public ulong OwnerClientId
        {
            get
            {
                if (OwnerClientIdInternal == null)
                {
                    return NetworkManager != null ? NetworkManager.ServerClientId : 0;
                }
                else
                {
                    return OwnerClientIdInternal.Value;
                }
            }
            internal set
            {
                if (NetworkManager != null && value == NetworkManager.ServerClientId)
                {
                    OwnerClientIdInternal = null;
                }
                else
                {
                    OwnerClientIdInternal = value;
                }
            }
        }

        internal ulong? OwnerClientIdInternal = null;

        /// <summary>
        /// If true, the object will always be replicated as root on clients and the parent will be ignored.
        /// </summary>
        public bool AlwaysReplicateAsRoot;

        /// <summary>
        /// Gets if this object is a player object
        /// </summary>
        public bool IsPlayerObject { get; internal set; }

        /// <summary>
        /// Gets if the object is the the personal clients player object
        /// </summary>
        public bool IsLocalPlayer => NetworkManager != null && IsPlayerObject && OwnerClientId == NetworkManager.LocalClientId;

        /// <summary>
        /// Gets if the object is owned by the local player or if the object is the local player object
        /// </summary>
        public bool IsOwner => NetworkManager != null && OwnerClientId == NetworkManager.LocalClientId;

        /// <summary>
        /// Gets Whether or not the object is owned by anyone
        /// </summary>
        public bool IsOwnedByServer => NetworkManager != null && OwnerClientId == NetworkManager.ServerClientId;

        /// <summary>
        /// Gets if the object has yet been spawned across the network
        /// </summary>
        public bool IsSpawned { get; internal set; }

        /// <summary>
        /// Gets if the object is a SceneObject, null if it's not yet spawned but is a scene object.
        /// </summary>
        public bool? IsSceneObject { get; internal set; }

        /// <summary>
        /// Gets whether or not the object should be automatically removed when the scene is unloaded.
        /// </summary>
        public bool DestroyWithScene { get; internal set; }

        /// <summary>
        /// Delegate type for checking visibility
        /// </summary>
        /// <param name="clientId">The clientId to check visibility for</param>
        public delegate bool VisibilityDelegate(ulong clientId);

        /// <summary>
        /// Delegate invoked when the MLAPI needs to know if the object should be visible to a client, if null it will assume true
        /// </summary>
        public VisibilityDelegate CheckObjectVisibility = null;

        /// <summary>
        /// Delegate type for checking spawn options
        /// </summary>
        /// <param name="clientId">The clientId to check spawn options for</param>
        public delegate bool SpawnDelegate(ulong clientId);

        /// <summary>
        /// Delegate invoked when the MLAPI needs to know if it should include the transform when spawning the object, if null it will assume true
        /// </summary>
        public SpawnDelegate IncludeTransformWhenSpawning = null;

        /// <summary>
        /// Whether or not to destroy this object if it's owner is destroyed.
        /// If false, the objects ownership will be given to the server.
        /// </summary>
        public bool DontDestroyWithOwner;

        /// <summary>
        /// Whether or not to enable automatic NetworkObject parent synchronization.
        /// </summary>
        public bool AutoObjectParentSync = true;

        internal readonly HashSet<ulong> Observers = new HashSet<ulong>();

        /// <summary>
        /// Returns Observers enumerator
        /// </summary>
        /// <returns>Observers enumerator</returns>
        public HashSet<ulong>.Enumerator GetObservers()
        {
            if (!IsSpawned)
            {
                throw new SpawnStateException("Object is not spawned");
            }

            return Observers.GetEnumerator();
        }

        /// <summary>
        /// Whether or not this object is visible to a specific client
        /// </summary>
        /// <param name="clientId">The clientId of the client</param>
        /// <returns>True if the client knows about the object</returns>
        public bool IsNetworkVisibleTo(ulong clientId)
        {
            if (!IsSpawned)
            {
                throw new SpawnStateException("Object is not spawned");
            }

            return Observers.Contains(clientId);
        }

        private void Awake()
        {
            SetCachedParent(transform.parent);
        }

        /// <summary>
        /// Shows a previously hidden <see cref="NetworkObject"/> to a client
        /// </summary>
        /// <param name="clientId">The client to show the <see cref="NetworkObject"/> to</param>
        public void NetworkShow(ulong clientId)
        {
            if (!IsSpawned)
            {
                throw new SpawnStateException("Object is not spawned");
            }

            if (!NetworkManager.IsServer)
            {
                throw new NotServerException("Only server can change visibility");
            }

            if (Observers.Contains(clientId))
            {
                throw new VisibilityChangeException("The object is already visible");
            }

            Observers.Add(clientId);

            NetworkManager.SpawnManager.SendSpawnCallForObject(clientId, OwnerClientId, this);
        }

        /// <summary>
        /// Shows a list of previously hidden <see cref="NetworkObject"/>s to a client
        /// </summary>
        /// <param name="networkObjects">The <see cref="NetworkObject"/>s to show</param>
        /// <param name="clientId">The client to show the objects to</param>
        public static void NetworkShow(List<NetworkObject> networkObjects, ulong clientId)
        {
            if (networkObjects == null || networkObjects.Count == 0)
            {
                throw new ArgumentNullException("At least one " + nameof(NetworkObject) + " has to be provided");
            }

            NetworkManager networkManager = networkObjects[0].NetworkManager;

            if (!networkManager.IsServer)
            {
                throw new NotServerException("Only server can change visibility");
            }

            // Do the safety loop first to prevent putting the MLAPI in an invalid state.
            for (int i = 0; i < networkObjects.Count; i++)
            {
                if (!networkObjects[i].IsSpawned)
                {
                    throw new SpawnStateException("Object is not spawned");
                }

                if (networkObjects[i].Observers.Contains(clientId))
                {
                    throw new VisibilityChangeException($"{nameof(NetworkObject)} with NetworkId: {networkObjects[i].NetworkObjectId} is already visible");
                }

                if (networkObjects[i].NetworkManager != networkManager)
                {
                    throw new ArgumentNullException("All " + nameof(NetworkObject) + "s must belong to the same " + nameof(NetworkManager));
                }
            }

            var context = networkManager.MessageQueueContainer.EnterInternalCommandContext(
                MessageQueueContainer.MessageType.CreateObjects, NetworkChannel.Internal,
                new[] { clientId }, NetworkUpdateLoop.UpdateStage);

            if (context != null)
            {
                using (var nonNullContext = (InternalCommandContext)context)
                {
<<<<<<< HEAD
                    var bufferSizeCapture = new CommandContextSizeCapture(nonNullContext);
                    using (bufferSizeCapture.MeasureOverhead())
                    {
                        nonNullContext.NetworkWriter.WriteUInt16Packed((ushort) networkObjects.Count);
                    }
=======
                    nonNullContext.NetworkWriter.WriteUInt16Packed((ushort)networkObjects.Count);
>>>>>>> 63be9085

                    for (int i = 0; i < networkObjects.Count; i++)
                    {
                        networkObjects[i].Observers.Add(clientId);

<<<<<<< HEAD
                        using (bufferSizeCapture.Measure())
                        {
                            networkManager.SpawnManager.WriteSpawnCallForObject(nonNullContext.NetworkWriter, clientId, networkObjects[i], payload);
                        }

                        networkManager.NetworkMetrics.TrackObjectSpawnSent(clientId, networkObjects[i].NetworkObjectId, networkObjects[i].name, bufferSizeCapture.Size);
=======
                        networkManager.SpawnManager.WriteSpawnCallForObject(nonNullContext.NetworkWriter, clientId,
                            networkObjects[i]);
>>>>>>> 63be9085
                    }
                }
            }
        }

        /// <summary>
        /// Hides a object from a specific client
        /// </summary>
        /// <param name="clientId">The client to hide the object for</param>
        public void NetworkHide(ulong clientId)
        {
            if (!IsSpawned)
            {
                throw new SpawnStateException("Object is not spawned");
            }

            if (!NetworkManager.IsServer)
            {
                throw new NotServerException("Only server can change visibility");
            }

            if (!Observers.Contains(clientId))
            {
                throw new VisibilityChangeException("The object is already hidden");
            }

            if (clientId == NetworkManager.ServerClientId)
            {
                throw new VisibilityChangeException("Cannot hide an object from the server");
            }


            // Send destroy call
            Observers.Remove(clientId);

            var context = NetworkManager.MessageQueueContainer.EnterInternalCommandContext(
                MessageQueueContainer.MessageType.DestroyObject, NetworkChannel.Internal,
                new[] { clientId }, NetworkUpdateStage.PostLateUpdate);
            if (context != null)
            {
                using (var nonNullContext = (InternalCommandContext)context)
                {
                    nonNullContext.NetworkWriter.WriteUInt64Packed(NetworkObjectId);
                }
            }
        }

        /// <summary>
        /// Hides a list of objects from a client
        /// </summary>
        /// <param name="networkObjects">The objects to hide</param>
        /// <param name="clientId">The client to hide the objects from</param>
        public static void NetworkHide(List<NetworkObject> networkObjects, ulong clientId)
        {
            if (networkObjects == null || networkObjects.Count == 0)
            {
                throw new ArgumentNullException("At least one " + nameof(NetworkObject) + " has to be provided");
            }

            NetworkManager networkManager = networkObjects[0].NetworkManager;

            if (!networkManager.IsServer)
            {
                throw new NotServerException("Only server can change visibility");
            }

            if (clientId == networkManager.ServerClientId)
            {
                throw new VisibilityChangeException("Cannot hide an object from the server");
            }

            // Do the safety loop first to prevent putting the MLAPI in an invalid state.
            for (int i = 0; i < networkObjects.Count; i++)
            {
                if (!networkObjects[i].IsSpawned)
                {
                    throw new SpawnStateException("Object is not spawned");
                }

                if (!networkObjects[i].Observers.Contains(clientId))
                {
                    throw new VisibilityChangeException($"{nameof(NetworkObject)} with {nameof(NetworkObjectId)}: {networkObjects[i].NetworkObjectId} is already hidden");
                }

                if (networkObjects[i].NetworkManager != networkManager)
                {
                    throw new ArgumentNullException("All " + nameof(NetworkObject) + "s must belong to the same " + nameof(NetworkManager));
                }
            }

            var context = networkManager.MessageQueueContainer.EnterInternalCommandContext(
                MessageQueueContainer.MessageType.DestroyObjects, NetworkChannel.Internal,
                new[] { clientId }, NetworkUpdateStage.PostLateUpdate);
            if (context != null)
            {
                using (var nonNullContext = (InternalCommandContext)context)
                {
<<<<<<< HEAD
                    var bufferSizeCapture = new CommandContextSizeCapture(nonNullContext);
                    using (bufferSizeCapture.MeasureOverhead())
                    {
                        nonNullContext.NetworkWriter.WriteUInt16Packed((ushort) networkObjects.Count);
                    }
=======
                    nonNullContext.NetworkWriter.WriteUInt16Packed((ushort)networkObjects.Count);
>>>>>>> 63be9085

                    for (int i = 0; i < networkObjects.Count; i++)
                    {
                        // Send destroy call
                        networkObjects[i].Observers.Remove(clientId);

                        using (bufferSizeCapture.Measure())
                        {
                            nonNullContext.NetworkWriter.WriteUInt64Packed(networkObjects[i].NetworkObjectId);
                        }

                        networkManager.NetworkMetrics.TrackObjectDestroySent(clientId, networkObjects[i].NetworkObjectId, networkObjects[i].name, bufferSizeCapture.Size);
                    }
                }
            }
        }

        private void OnDestroy()
        {
            if (NetworkManager != null && NetworkManager.IsListening && NetworkManager.IsServer == false && IsSpawned)
            {
                throw new NotServerException($"Destroy a spawned {nameof(NetworkObject)} on a non-host client is not valid. Call {nameof(Destroy)} or {nameof(Despawn)} on the server/host instead.");
            }

            if (NetworkManager != null && NetworkManager.SpawnManager != null && NetworkManager.SpawnManager.SpawnedObjects.TryGetValue(NetworkObjectId, out var networkObject))
            {
                NetworkManager.SpawnManager.OnDespawnObject(networkObject, false);
            }
        }

        [MethodImpl(MethodImplOptions.AggressiveInlining)]
        private void SpawnInternal(bool destroyWithScene, ulong? ownerClientId, bool playerObject)
        {
            if (!NetworkManager.IsListening)
            {
                throw new NotListeningException($"{nameof(NetworkManager)} is not listening, start a server or host before spawning objects");
            }

            if (!NetworkManager.IsServer)
            {
                throw new NotServerException($"Only server can spawn {nameof(NetworkObject)}s");
            }

            NetworkManager.SpawnManager.SpawnNetworkObjectLocally(this, NetworkManager.SpawnManager.GetNetworkObjectId(), false, playerObject, ownerClientId, null, false, destroyWithScene);
            ulong ownerId = ownerClientId != null ? ownerClientId.Value : NetworkManager.ServerClientId;
            for (int i = 0; i < NetworkManager.ConnectedClientsList.Count; i++)
            {
                if (Observers.Contains(NetworkManager.ConnectedClientsList[i].ClientId))
                {
                    NetworkManager.SpawnManager.SendSpawnCallForObject(NetworkManager.ConnectedClientsList[i].ClientId, ownerId, this);
                }
            }
        }

        /// <summary>
        /// Spawns this <see cref="NetworkObject"/> across the network. Can only be called from the Server
        /// </summary>
        /// <param name="destroyWithScene">Should the object be destroyed when the scene is changed</param>
        public void Spawn(bool destroyWithScene = false)
        {
            SpawnInternal(destroyWithScene, null, false);
        }

        /// <summary>
        /// Spawns a <see cref="NetworkObject"/> across the network with a given owner. Can only be called from server
        /// </summary>
        /// <param name="clientId">The clientId to own the object</param>
        /// <param name="destroyWithScene">Should the object be destroyed when the scene is changed</param>
        public void SpawnWithOwnership(ulong clientId, bool destroyWithScene = false)
        {
            SpawnInternal(destroyWithScene, clientId, false);
        }

        /// <summary>
        /// Spawns a <see cref="NetworkObject"/> across the network and makes it the player object for the given client
        /// </summary>
        /// <param name="clientId">The clientId whos player object this is</param>
        /// <param name="destroyWithScene">Should the object be destroyd when the scene is changed</param>
        public void SpawnAsPlayerObject(ulong clientId, bool destroyWithScene = false)
        {
            SpawnInternal(destroyWithScene, clientId, true);
        }

        /// <summary>
        /// Despawns this GameObject and destroys it for other clients. This should be used if the object should be kept on the server
        /// </summary>
        public void Despawn(bool destroy = false)
        {
            NetworkManager.SpawnManager.DespawnObject(this, destroy);
        }


        /// <summary>
        /// Removes all ownership of an object from any client. Can only be called from server
        /// </summary>
        public void RemoveOwnership()
        {
            NetworkManager.SpawnManager.RemoveOwnership(this);
        }

        /// <summary>
        /// Changes the owner of the object. Can only be called from server
        /// </summary>
        /// <param name="newOwnerClientId">The new owner clientId</param>
        public void ChangeOwnership(ulong newOwnerClientId)
        {
            NetworkManager.SpawnManager.ChangeOwnership(this, newOwnerClientId);
        }

        internal void InvokeBehaviourOnLostOwnership()
        {
            for (int i = 0; i < ChildNetworkBehaviours.Count; i++)
            {
                ChildNetworkBehaviours[i].OnLostOwnership();
            }
        }

        internal void InvokeBehaviourOnGainedOwnership()
        {
            for (int i = 0; i < ChildNetworkBehaviours.Count; i++)
            {
                ChildNetworkBehaviours[i].OnGainedOwnership();
            }
        }

        internal void InvokeBehaviourOnNetworkObjectParentChanged(NetworkObject parentNetworkObject)
        {
            for (int i = 0; i < ChildNetworkBehaviours.Count; i++)
            {
                ChildNetworkBehaviours[i].OnNetworkObjectParentChanged(parentNetworkObject);
            }
        }

        private bool m_IsReparented; // Did initial parent (came from the scene hierarchy) change at runtime?
        private ulong? m_LatestParent; // What is our last set parent NetworkObject's ID?
        private Transform m_CachedParent; // What is our last set parent Transform reference?

        internal void SetCachedParent(Transform parentTransform)
        {
            m_CachedParent = parentTransform;
        }

        internal static void WriteNetworkParenting(NetworkWriter writer, bool isReparented, ulong? latestParent)
        {
            writer.WriteBool(isReparented);
            if (isReparented)
            {
                var isLatestParentSet = latestParent != null && latestParent.HasValue;
                writer.WriteBool(isLatestParentSet);
                if (isLatestParentSet)
                {
                    writer.WriteUInt64Packed(latestParent.Value);
                }
            }
        }

        internal static (bool IsReparented, ulong? LatestParent) ReadNetworkParenting(NetworkReader reader)
        {
            ulong? latestParent = null;
            bool isReparented = reader.ReadBool();
            if (isReparented)
            {
                var isLatestParentSet = reader.ReadBool();
                if (isLatestParentSet)
                {
                    latestParent = reader.ReadUInt64Packed();
                }
            }

            return (isReparented, latestParent);
        }

        internal (bool IsReparented, ulong? LatestParent) GetNetworkParenting() => (m_IsReparented, m_LatestParent);

        internal void SetNetworkParenting(bool isReparented, ulong? latestParent)
        {
            m_IsReparented = isReparented;
            m_LatestParent = latestParent;
        }

        public bool TrySetParent(Transform parent, bool worldPositionStays = true)
        {
            return TrySetParent(parent.GetComponent<NetworkObject>(), worldPositionStays);
        }

        public bool TrySetParent(GameObject parent, bool worldPositionStays = true)
        {
            return TrySetParent(parent.GetComponent<NetworkObject>(), worldPositionStays);
        }

        public bool TrySetParent(NetworkObject parent, bool worldPositionStays = true)
        {
            if (!AutoObjectParentSync)
            {
                return false;
            }

            if (NetworkManager == null || !NetworkManager.IsListening)
            {
                return false;
            }

            if (!NetworkManager.IsServer)
            {
                return false;
            }

            if (!IsSpawned)
            {
                return false;
            }

            if (parent == null)
            {
                return false;
            }

            if (!parent.IsSpawned)
            {
                return false;
            }

            transform.SetParent(parent.transform, worldPositionStays);
            return true;
        }

        private void OnTransformParentChanged()
        {
            if (!AutoObjectParentSync)
            {
                return;
            }

            if (transform.parent == m_CachedParent)
            {
                return;
            }

            if (NetworkManager == null || !NetworkManager.IsListening)
            {
                transform.parent = m_CachedParent;
                Debug.LogException(new NotListeningException($"{nameof(NetworkManager)} is not listening, start a server or host before reparenting"));
                return;
            }

            if (!NetworkManager.IsServer)
            {
                transform.parent = m_CachedParent;
                Debug.LogException(new NotServerException($"Only the server can reparent {nameof(NetworkObject)}s"));
                return;
            }

            if (!IsSpawned)
            {
                transform.parent = m_CachedParent;
                Debug.LogException(new SpawnStateException($"{nameof(NetworkObject)} can only be reparented after being spawned"));
                return;
            }

            var parentTransform = transform.parent;
            if (parentTransform != null)
            {
                var parentObject = transform.parent.GetComponent<NetworkObject>();
                if (parentObject == null)
                {
                    transform.parent = m_CachedParent;
                    Debug.LogException(new InvalidParentException($"Invalid parenting, {nameof(NetworkObject)} moved under a non-{nameof(NetworkObject)} parent"));
                    return;
                }

                if (!parentObject.IsSpawned)
                {
                    transform.parent = m_CachedParent;
                    Debug.LogException(new SpawnStateException($"{nameof(NetworkObject)} can only be reparented under another spawned {nameof(NetworkObject)}"));
                    return;
                }

                m_LatestParent = parentObject.NetworkObjectId;
            }
            else
            {
                m_LatestParent = null;
            }

            m_IsReparented = true;
            ApplyNetworkParenting();

            var context = NetworkManager.MessageQueueContainer.EnterInternalCommandContext(
                MessageQueueContainer.MessageType.ParentSync, NetworkChannel.Internal,
                NetworkManager.ConnectedClientsIds.Where((id) => Observers.Contains(id)).ToArray(),
                NetworkUpdateLoop.UpdateStage);

            if (context != null)
            {
                using (var nonNullContext = (InternalCommandContext)context)
                {
                    nonNullContext.NetworkWriter.WriteUInt64Packed(NetworkObjectId);
                    WriteNetworkParenting(nonNullContext.NetworkWriter, m_IsReparented, m_LatestParent);
                }
            }
        }

        // We're keeping this set called OrphanChildren which contains NetworkObjects
        // because at the time we initialize/spawn NetworkObject locally, we might not have its parent replicated from the other side
        //
        // For instance, if we're spawning NetworkObject 5 and its parent is 10, what should happen if we do not have 10 yet?
        // let's say 10 is on the way to be replicated in a few frames and we could fix that parent-child relationship later.
        //
        // If you couldn't find your parent, we put you into OrphanChildren set and everytime we spawn another NetworkObject locally due to replication,
        // we call CheckOrphanChildren() method and quickly iterate over OrphanChildren set and see if we can reparent/adopt one.
        internal static HashSet<NetworkObject> OrphanChildren = new HashSet<NetworkObject>();

        internal bool ApplyNetworkParenting()
        {
            if (!AutoObjectParentSync)
            {
                return false;
            }

            if (!IsSpawned)
            {
                return false;
            }

            if (!m_IsReparented)
            {
                return true;
            }

            if (m_LatestParent == null || !m_LatestParent.HasValue)
            {
                m_CachedParent = null;
                transform.parent = null;

                InvokeBehaviourOnNetworkObjectParentChanged(null);
                return true;
            }

            if (!NetworkManager.SpawnManager.SpawnedObjects.ContainsKey(m_LatestParent.Value))
            {
                if (OrphanChildren.Add(this))
                {
                    if (NetworkLog.CurrentLogLevel <= LogLevel.Normal)
                    {
                        NetworkLog.LogWarning($"{nameof(NetworkObject)} ({name}) cannot find its parent, added to {nameof(OrphanChildren)} set");
                    }
                }
                return false;
            }

            var parentObject = NetworkManager.SpawnManager.SpawnedObjects[m_LatestParent.Value];

            m_CachedParent = parentObject.transform;
            transform.parent = parentObject.transform;

            InvokeBehaviourOnNetworkObjectParentChanged(parentObject);
            return true;
        }

        internal static void CheckOrphanChildren()
        {
            var objectsToRemove = new List<NetworkObject>();
            foreach (var orphanObject in OrphanChildren)
            {
                if (orphanObject.ApplyNetworkParenting())
                {
                    objectsToRemove.Add(orphanObject);
                }
            }
            foreach (var networkObject in objectsToRemove)
            {
                OrphanChildren.Remove(networkObject);
            }
        }

        internal void InvokeBehaviourNetworkSpawn()
        {
            for (int i = 0; i < ChildNetworkBehaviours.Count; i++)
            {
                ChildNetworkBehaviours[i].InternalOnNetworkSpawn();
                ChildNetworkBehaviours[i].OnNetworkSpawn();
            }
        }

        internal void InvokeBehaviourNetworkDespawn()
        {
            for (int i = 0; i < ChildNetworkBehaviours.Count; i++)
            {
                ChildNetworkBehaviours[i].InternalOnNetworkDespawn();
                ChildNetworkBehaviours[i].OnNetworkDespawn();
            }
        }

        private List<NetworkBehaviour> m_ChildNetworkBehaviours;

        internal List<NetworkBehaviour> ChildNetworkBehaviours
        {
            get
            {
                if (m_ChildNetworkBehaviours != null)
                {
                    return m_ChildNetworkBehaviours;
                }

                m_ChildNetworkBehaviours = new List<NetworkBehaviour>();
                var networkBehaviours = GetComponentsInChildren<NetworkBehaviour>(true);
                for (int i = 0; i < networkBehaviours.Length; i++)
                {
                    if (networkBehaviours[i].NetworkObject == this)
                    {
                        m_ChildNetworkBehaviours.Add(networkBehaviours[i]);
                    }
                }

                return m_ChildNetworkBehaviours;
            }
        }

        internal void WriteNetworkVariableData(Stream stream, ulong clientId)
        {
            for (int i = 0; i < ChildNetworkBehaviours.Count; i++)
            {
                ChildNetworkBehaviours[i].InitializeVariables();
                NetworkBehaviour.WriteNetworkVariableData(ChildNetworkBehaviours[i].NetworkVariableFields, stream, clientId, NetworkManager);
            }
        }

        internal void SetNetworkVariableData(Stream stream)
        {
            for (int i = 0; i < ChildNetworkBehaviours.Count; i++)
            {
                ChildNetworkBehaviours[i].InitializeVariables();
                NetworkBehaviour.SetNetworkVariableData(ChildNetworkBehaviours[i].NetworkVariableFields, stream, NetworkManager);
            }
        }

        internal ushort GetNetworkBehaviourOrderIndex(NetworkBehaviour instance)
        {
            // read the cached index, and verify it first
            if (instance.NetworkBehaviourIdCache < ChildNetworkBehaviours.Count)
            {
                if (ChildNetworkBehaviours[instance.NetworkBehaviourIdCache] == instance)
                {
                    return instance.NetworkBehaviourIdCache;
                }

                // invalid cached id reset
                instance.NetworkBehaviourIdCache = default;
            }

            for (ushort i = 0; i < ChildNetworkBehaviours.Count; i++)
            {
                if (ChildNetworkBehaviours[i] == instance)
                {
                    // cache the id, for next query
                    instance.NetworkBehaviourIdCache = i;
                    return i;
                }
            }

            return 0;
        }

        internal NetworkBehaviour GetNetworkBehaviourAtOrderIndex(ushort index)
        {
            if (index >= ChildNetworkBehaviours.Count)
            {
                if (NetworkLog.CurrentLogLevel <= LogLevel.Error)
                {
                    NetworkLog.LogError($"Behaviour index was out of bounds. Did you mess up the order of your {nameof(NetworkBehaviour)}s?");
                }

                return null;
            }

            return ChildNetworkBehaviours[index];
        }

        /// <summary>
        /// Used to serialize a NetworkObjects during scene synchronization that occurs
        /// upon a client being approved or a scene transition.
        /// </summary>
        /// <param name="writer">writer into the outbound stream</param>
        /// <param name="targetClientId">clientid we are targeting</param>
        internal void SerializeSceneObject(NetworkWriter writer, ulong targetClientId)
        {
            writer.WriteBool(IsPlayerObject);
            writer.WriteUInt64Packed(NetworkObjectId);
            writer.WriteUInt64Packed(OwnerClientId);

            NetworkObject parentNetworkObject = null;

            if (!AlwaysReplicateAsRoot && transform.parent != null)
            {
                parentNetworkObject = transform.parent.GetComponent<NetworkObject>();
            }

            if (parentNetworkObject == null)
            {
                // We don't have a parent
                writer.WriteBool(false);
            }
            else
            {
                // We do have a parent
                writer.WriteBool(true);
                // Write the parent's NetworkObjectId to be used for linking back to the child
                writer.WriteUInt64Packed(parentNetworkObject.NetworkObjectId);
            }

            // Write if we are a scene object or not
            writer.WriteBool(IsSceneObject ?? true);

            // Write the hash for this NetworkObject
            writer.WriteUInt32Packed(HostCheckForGlobalObjectIdHashOverride());

            if (IncludeTransformWhenSpawning == null || IncludeTransformWhenSpawning(OwnerClientId))
            {
                // Set the position and rotation data marker to true (i.e. flag to know, when reading from the stream, that position and rotation data follows).
                writer.WriteBool(true);

                // Write position
                writer.WriteSinglePacked(transform.position.x);
                writer.WriteSinglePacked(transform.position.y);
                writer.WriteSinglePacked(transform.position.z);

                // Write rotation
                writer.WriteSinglePacked(transform.rotation.eulerAngles.x);
                writer.WriteSinglePacked(transform.rotation.eulerAngles.y);
                writer.WriteSinglePacked(transform.rotation.eulerAngles.z);
            }
            else
            {
                // Set the position and rotation data marker to false (i.e. flag to know, when reading from the stream, that position and rotation data *was not included*)
                writer.WriteBool(false);
            }

            {
                var (isReparented, latestParent) = GetNetworkParenting();
                WriteNetworkParenting(writer, isReparented, latestParent);
            }

            // Write whether we are including network variable data
            writer.WriteBool(NetworkManager.NetworkConfig.EnableNetworkVariable);

            //If we are including NetworkVariable data
            if (NetworkManager.NetworkConfig.EnableNetworkVariable)
            {
                var buffer = writer.GetStream() as NetworkBuffer;

                // Write placeholder size, NOT as a packed value, initially as zero (i.e. we do not know how much NetworkVariable data will be written yet)
                writer.WriteUInt32(0);

                // Mark our current position before we potentially write any NetworkVariable data
                var positionBeforeNetworkVariableData = buffer.Position;

                // Write network variable data
                WriteNetworkVariableData(buffer, targetClientId);

                // If our current buffer position is greater than our positionBeforeNetworkVariableData then we wrote NetworkVariable data
                // Part 1: This will include the total NetworkVariable data size, if there was NetworkVariable data written, to the stream
                // in order to be able to skip past this entry on the deserialization side in the event this NetworkObject fails to be
                // constructed (See Part 2 below in the DeserializeSceneObject method)
                if (buffer.Position > positionBeforeNetworkVariableData)
                {
                    // Store our current stream buffer position
                    var endOfNetworkVariableData = buffer.Position;

                    // Calculate the total NetworkVariable data size written
                    var networkVariableDataSize = endOfNetworkVariableData - positionBeforeNetworkVariableData;

                    // Move the stream position back to just before we wrote our size (we include the unpacked UInt32 data size placeholder)
                    buffer.Position = positionBeforeNetworkVariableData - sizeof(uint);

                    // Now write the actual data size written into our unpacked UInt32 placeholder position
                    writer.WriteUInt32((uint)(networkVariableDataSize));

                    // Finally, revert the buffer position back to the end of the network variable data written
                    buffer.Position = endOfNetworkVariableData;
                }
            }
        }

        /// <summary>
        /// Used to deserialize a serialized scene object which occurs
        /// when the client is approved or during a scene transition
        /// </summary>
        /// <param name="objectStream">inbound stream</param>
        /// <param name="reader">reader for the stream</param>
        /// <param name="networkManager">NetworkManager instance</param>
        /// <returns>optional to use NetworkObject deserialized</returns>
        internal static NetworkObject DeserializeSceneObject(NetworkBuffer objectStream, NetworkReader reader, NetworkManager networkManager)
        {
            var isPlayerObject = reader.ReadBool();
            var networkId = reader.ReadUInt64Packed();
            var ownerClientId = reader.ReadUInt64Packed();
            var hasParent = reader.ReadBool();
            ulong? parentNetworkId = null;

            if (hasParent)
            {
                parentNetworkId = reader.ReadUInt32Packed();
            }

            bool isSceneObject = reader.ReadBool();

            uint globalObjectIdHash = reader.ReadUInt32Packed();
            Vector3? position = null;
            Quaternion? rotation = null;

            // Check to see if we have position and rotation values that follows
            if (reader.ReadBool())
            {
                position = new Vector3(reader.ReadSinglePacked(), reader.ReadSinglePacked(), reader.ReadSinglePacked());
                rotation = Quaternion.Euler(reader.ReadSinglePacked(), reader.ReadSinglePacked(), reader.ReadSinglePacked());
            }

            var (isReparented, latestParent) = ReadNetworkParenting(reader);

            //Attempt to create a local NetworkObject
            var networkObject = networkManager.SpawnManager.CreateLocalNetworkObject(isSceneObject, globalObjectIdHash, ownerClientId, parentNetworkId, position, rotation, isReparented);

            networkObject?.SetNetworkParenting(isReparented, latestParent);

            // Determine if this NetworkObject has NetworkVariable data to read
            var networkVariableDataIsIncluded = reader.ReadBool();

            if (networkVariableDataIsIncluded)
            {
                // (See Part 1 above in the NetworkObject.SerializeSceneObject method to better understand this)
                // Part 2: This makes sure that if one NetworkObject fails to construct (for whatever reason) then we can "skip past"
                // that specific NetworkObject but continue processing any remaining serialized NetworkObjects as opposed to just
                // throwing an exception and skipping the remaining (if any) NetworkObjects.  This will prevent one misconfigured
                // issue (or more) from breaking the entire loading process.
                var networkVariableDataSize = reader.ReadUInt32();
                if (networkObject == null)
                {
                    // Log the error that the NetworkObject failed to construct
                    Debug.LogError($"Failed to spawn {nameof(NetworkObject)} for Hash {globalObjectIdHash}.");

                    // If we failed to load this NetworkObject, then skip past the network variable data
                    objectStream.Position += networkVariableDataSize;

                    // We have nothing left to do here.
                    return null;
                }
            }

            // Spawn the NetworkObject
            networkManager.SpawnManager.SpawnNetworkObjectLocally(networkObject, networkId, isSceneObject, isPlayerObject, ownerClientId, objectStream, true, false);

            return networkObject;
        }

        /// <summary>
        /// Only applies to Host mode.
        /// Will return the registered source NetworkPrefab's GlobalObjectIdHash if one exists.
        /// Server and Clients will always return the NetworkObject's GlobalObjectIdHash.
        /// </summary>
        /// <returns></returns>
        internal uint HostCheckForGlobalObjectIdHashOverride()
        {
            if (NetworkManager.IsHost)
            {
                if (NetworkManager.PrefabHandler.ContainsHandler(this))
                {
                    var globalObjectIdHash = NetworkManager.PrefabHandler.GetSourceGlobalObjectIdHash(GlobalObjectIdHash);
                    return globalObjectIdHash == 0 ? GlobalObjectIdHash : globalObjectIdHash;
                }
                else
                if (NetworkManager.NetworkConfig.OverrideToNetworkPrefab.ContainsKey(GlobalObjectIdHash))
                {
                    return NetworkManager.NetworkConfig.OverrideToNetworkPrefab[GlobalObjectIdHash];
                }
            }

            return GlobalObjectIdHash;
        }
    }
}<|MERGE_RESOLUTION|>--- conflicted
+++ resolved
@@ -3,16 +3,6 @@
 using System.IO;
 using System.Linq;
 using System.Runtime.CompilerServices;
-<<<<<<< HEAD
-using MLAPI.Exceptions;
-using MLAPI.Hashing;
-using MLAPI.Logging;
-using MLAPI.Metrics;
-using MLAPI.Messaging;
-using MLAPI.Transports;
-using MLAPI.Serialization;
-=======
->>>>>>> 63be9085
 using UnityEngine;
 
 namespace Unity.Netcode
@@ -295,31 +285,22 @@
             {
                 using (var nonNullContext = (InternalCommandContext)context)
                 {
-<<<<<<< HEAD
                     var bufferSizeCapture = new CommandContextSizeCapture(nonNullContext);
                     using (bufferSizeCapture.MeasureOverhead())
                     {
                         nonNullContext.NetworkWriter.WriteUInt16Packed((ushort) networkObjects.Count);
                     }
-=======
-                    nonNullContext.NetworkWriter.WriteUInt16Packed((ushort)networkObjects.Count);
->>>>>>> 63be9085
 
                     for (int i = 0; i < networkObjects.Count; i++)
                     {
                         networkObjects[i].Observers.Add(clientId);
 
-<<<<<<< HEAD
                         using (bufferSizeCapture.Measure())
                         {
-                            networkManager.SpawnManager.WriteSpawnCallForObject(nonNullContext.NetworkWriter, clientId, networkObjects[i], payload);
+                            networkManager.SpawnManager.WriteSpawnCallForObject(nonNullContext.NetworkWriter, clientId, networkObjects[i]);
                         }
 
                         networkManager.NetworkMetrics.TrackObjectSpawnSent(clientId, networkObjects[i].NetworkObjectId, networkObjects[i].name, bufferSizeCapture.Size);
-=======
-                        networkManager.SpawnManager.WriteSpawnCallForObject(nonNullContext.NetworkWriter, clientId,
-                            networkObjects[i]);
->>>>>>> 63be9085
                     }
                 }
             }
@@ -417,15 +398,11 @@
             {
                 using (var nonNullContext = (InternalCommandContext)context)
                 {
-<<<<<<< HEAD
                     var bufferSizeCapture = new CommandContextSizeCapture(nonNullContext);
                     using (bufferSizeCapture.MeasureOverhead())
                     {
                         nonNullContext.NetworkWriter.WriteUInt16Packed((ushort) networkObjects.Count);
                     }
-=======
-                    nonNullContext.NetworkWriter.WriteUInt16Packed((ushort)networkObjects.Count);
->>>>>>> 63be9085
 
                     for (int i = 0; i < networkObjects.Count; i++)
                     {
