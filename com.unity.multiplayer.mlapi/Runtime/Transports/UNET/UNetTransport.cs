#pragma warning disable 618
#pragma warning disable CS1591 // Missing XML comment for publicly visible type or member
using System;
using System.Collections.Generic;
using MLAPI.Exceptions;
using MLAPI.Logging;
using MLAPI.Profiling;
using MLAPI.Transports.Tasks;
using UnityEngine.Networking;

namespace MLAPI.Transports.UNET
{
    public class UNetTransport : NetworkTransport, ITransportProfilerData
    {
        public enum SendMode
        {
            Immediately,
            Queued
        }

        private static ProfilingDataStore s_TransportProfilerData = new ProfilingDataStore();
        public static bool ProfilerEnabled;

        // Inspector / settings
        public int MessageBufferSize = 1024 * 5;
        public int MaxConnections = 100;
        public int MaxSentMessageQueueSize = 128;

        public string ConnectAddress = "127.0.0.1";
        public int ConnectPort = 7777;
        public int ServerListenPort = 7777;
        public int ServerWebsocketListenPort = 8887;
        public bool SupportWebsocket = false;

        // user-definable channels.  To add your own channel, do something of the form:
        //  #define MY_CHANNEL 0
        //  ...
        //  transport.Channels.Add(
        //     new UNetChannel()
        //       {
        //         Id = Channel.ChannelUnused + MY_CHANNEL,  <<-- must offset from reserved channel offset in MLAPI SDK
        //         Type = QosType.Unreliable
        //       }
        //  );
        public List<UNetChannel> Channels = new List<UNetChannel>();

        // Relay
        public bool UseMLAPIRelay = false;
        public string MLAPIRelayAddress = "184.72.104.138";
        public int MLAPIRelayPort = 8888;

        public SendMode MessageSendMode = SendMode.Immediately;

        // Runtime / state
        private byte[] m_MessageBuffer;
        private WeakReference m_TemporaryBufferReference;

        // Lookup / translation
        private readonly Dictionary<NetworkChannel, int> m_ChannelNameToId = new Dictionary<NetworkChannel, int>();
        private readonly Dictionary<int, NetworkChannel> m_ChannelIdToName = new Dictionary<int, NetworkChannel>();
        private int m_ServerConnectionId;
        private int m_ServerHostId;
        private int m_LocalServerHostId;

        private SocketTask m_ConnectTask;
        public override ulong ServerClientId => GetMLAPIClientId(0, 0, true);

        protected void LateUpdate()
        {
            if (UnityEngine.Networking.NetworkTransport.IsStarted && MessageSendMode == SendMode.Queued)
            {
                if (m_NetworkManager.IsServer)
                {
                    for (int i = 0; i < m_NetworkManager.ConnectedClientsList.Count; i++)
                    {
                        SendQueued(m_NetworkManager.ConnectedClientsList[i].ClientId);
                    }
                }
                else
                {
                    SendQueued(m_NetworkManager.LocalClientId);
                }
            }
        }

        public override void Send(ulong clientId, ArraySegment<byte> data, NetworkChannel networkChannel)
        {
            if (ProfilerEnabled)
            {
                s_TransportProfilerData.Increment(ProfilerConstants.NumberOfTransportSends);
            }

            GetUNetConnectionDetails(clientId, out byte hostId, out ushort connectionId);

            int channelId = 0;

            if (m_ChannelNameToId.ContainsKey(networkChannel))
            {
                channelId = m_ChannelNameToId[networkChannel];
            }
            else
            {
                channelId = m_ChannelNameToId[NetworkChannel.Internal];
            }

            byte[] buffer;

            if (data.Offset > 0)
            {
                // UNET cant handle this, do a copy

                if (m_MessageBuffer.Length >= data.Count)
                {
                    buffer = m_MessageBuffer;
                }
                else
                {
                    object bufferRef = null;
                    if (m_TemporaryBufferReference != null && ((bufferRef = m_TemporaryBufferReference.Target) != null) && ((byte[])bufferRef).Length >= data.Count)
                    {
                        buffer = (byte[])bufferRef;
                    }
                    else
                    {
                        buffer = new byte[data.Count];
                        m_TemporaryBufferReference = new WeakReference(buffer);
                    }
                }

                Buffer.BlockCopy(data.Array, data.Offset, buffer, 0, data.Count);
            }
            else
            {
                buffer = data.Array;
            }

            if (MessageSendMode == SendMode.Queued)
            {
                RelayTransport.QueueMessageForSending(hostId, connectionId, channelId, buffer, data.Count, out byte error);
            }
            else
            {
                RelayTransport.Send(hostId, connectionId, channelId, buffer, data.Count, out byte error);
            }
        }


        public void SendQueued(ulong clientId)
        {
            if (ProfilerEnabled)
            {
                s_TransportProfilerData.Increment(ProfilerConstants.NumberOfTransportSendQueues);
            }

            GetUNetConnectionDetails(clientId, out byte hostId, out ushort connectionId);

            RelayTransport.SendQueuedMessages(hostId, connectionId, out byte error);
        }

        public override NetworkEvent PollEvent(out ulong clientId, out NetworkChannel networkChannel, out ArraySegment<byte> payload, out float receiveTime)
        {
            int hostId = m_NetworkManager.IsServer ? m_LocalServerHostId : m_ServerHostId;

<<<<<<< HEAD
            var eventType = RelayTransport.ReceiveFromHost(hostId, out int connectionId, out int channelId, m_MessageBuffer, m_MessageBuffer.Length, out int receivedSize, out byte error);

=======
>>>>>>> 8f8770a7
            clientId = GetMLAPIClientId((byte)hostId, (ushort)connectionId, false);
            receiveTime = UnityEngine.Time.realtimeSinceStartup;

            var networkError = (NetworkError)error;
            if (networkError == NetworkError.MessageToLong)
            {
                byte[] tempBuffer;

                if (m_TemporaryBufferReference != null && m_TemporaryBufferReference.IsAlive && ((byte[])m_TemporaryBufferReference.Target).Length >= receivedSize)
                {
                    tempBuffer = (byte[])m_TemporaryBufferReference.Target;
                }
                else
                {
                    tempBuffer = new byte[receivedSize];
                    m_TemporaryBufferReference = new WeakReference(tempBuffer);
                }

                eventType = RelayTransport.Receive(out hostId, out connectionId, out channelId, tempBuffer, tempBuffer.Length, out receivedSize, out error);
                payload = new ArraySegment<byte>(tempBuffer, 0, receivedSize);
            }
            else
            {
                payload = new ArraySegment<byte>(m_MessageBuffer, 0, receivedSize);
            }

            if (m_ChannelIdToName.ContainsKey(channelId))
            {
                networkChannel = m_ChannelIdToName[channelId];
            }
            else
            {
                networkChannel = NetworkChannel.Internal;
            }

            if (m_ConnectTask != null && hostId == m_ServerHostId && connectionId == m_ServerConnectionId)
            {
                if (eventType == NetworkEventType.ConnectEvent)
                {
                    // We just got a response to our connect request.
                    m_ConnectTask.Message = null;
                    m_ConnectTask.SocketError = networkError == NetworkError.Ok ? System.Net.Sockets.SocketError.Success : System.Net.Sockets.SocketError.SocketError;
                    m_ConnectTask.State = null;
                    m_ConnectTask.Success = networkError == NetworkError.Ok;
                    m_ConnectTask.TransportCode = (byte)networkError;
                    m_ConnectTask.TransportException = null;
                    m_ConnectTask.IsDone = true;

                    m_ConnectTask = null;
                }
                else if (eventType == NetworkEventType.DisconnectEvent)
                {
                    // We just got a response to our connect request.
                    m_ConnectTask.Message = null;
                    m_ConnectTask.SocketError = System.Net.Sockets.SocketError.SocketError;
                    m_ConnectTask.State = null;
                    m_ConnectTask.Success = false;
                    m_ConnectTask.TransportCode = (byte)networkError;
                    m_ConnectTask.TransportException = null;
                    m_ConnectTask.IsDone = true;

                    m_ConnectTask = null;
                }
            }

            if (networkError == NetworkError.Timeout)
            {
                // In UNET. Timeouts are not disconnects. We have to translate that here.
                eventType = NetworkEventType.DisconnectEvent;
            }

            // Translate NetworkEventType to NetEventType
            switch (eventType)
            {
                case NetworkEventType.DataEvent:
                    return NetworkEvent.Data;
                case NetworkEventType.ConnectEvent:
                    return NetworkEvent.Connect;
                case NetworkEventType.DisconnectEvent:
                    return NetworkEvent.Disconnect;
                case NetworkEventType.Nothing:
                    return NetworkEvent.Nothing;
                case NetworkEventType.BroadcastEvent:
                    return NetworkEvent.Nothing;
            }

            return NetworkEvent.Nothing;
        }

        public override SocketTasks StartClient()
        {
            var socketTask = SocketTask.Working;

            m_ServerHostId = RelayTransport.AddHost(new HostTopology(GetConfig(), 1), false);
            m_ServerConnectionId = RelayTransport.Connect(m_ServerHostId, ConnectAddress, ConnectPort, 0, out byte error);

            var connectError = (NetworkError)error;

            switch (connectError)
            {
                case NetworkError.Ok:
                    socketTask.Success = true;
                    socketTask.TransportCode = error;
                    socketTask.SocketError = System.Net.Sockets.SocketError.Success;
                    socketTask.IsDone = false;

                    // We want to continue to wait for the successful connect
                    m_ConnectTask = socketTask;
                    break;
                default:
                    socketTask.Success = false;
                    socketTask.TransportCode = error;
                    socketTask.SocketError = System.Net.Sockets.SocketError.SocketError;
                    socketTask.IsDone = true;
                    break;
            }

            return socketTask.AsTasks();
        }

        public override SocketTasks StartServer()
        {
            var topology = new HostTopology(GetConfig(), MaxConnections);

            if (SupportWebsocket)
            {
                if (!UseMLAPIRelay)
                {
                    int websocketHostId = UnityEngine.Networking.NetworkTransport.AddWebsocketHost(topology, ServerWebsocketListenPort);
                }
                else
                {
                    if (m_NetworkManager.NetworkLog.CurrentLogLevel <= LogLevel.Error) m_NetworkManager.NetworkLog.LogError("Cannot create websocket host when using MLAPI relay");
                }
            }

            m_LocalServerHostId = RelayTransport.AddHost(topology, ServerListenPort, true);

            return SocketTask.Done.AsTasks();
        }

        public override void DisconnectRemoteClient(ulong clientId)
        {
            GetUNetConnectionDetails(clientId, out byte hostId, out ushort connectionId);

            RelayTransport.Disconnect((int)hostId, (int)connectionId, out byte error);
        }

        public override void DisconnectLocalClient()
        {
            RelayTransport.Disconnect(m_ServerHostId, m_ServerConnectionId, out byte error);
        }

        public override ulong GetCurrentRtt(ulong clientId)
        {
            GetUNetConnectionDetails(clientId, out byte hostId, out ushort connectionId);

            if (UseMLAPIRelay)
            {
                return 0;
            }
            else
            {
                return (ulong)UnityEngine.Networking.NetworkTransport.GetCurrentRTT((int)hostId, (int)connectionId, out byte error);
            }
        }

        public override void Shutdown()
        {
            m_ChannelIdToName.Clear();
            m_ChannelNameToId.Clear();
            UnityEngine.Networking.NetworkTransport.Shutdown();
        }

        public override void Init()
        {
            UpdateRelay();

            m_MessageBuffer = new byte[MessageBufferSize];

            s_TransportProfilerData.Clear();

            UnityEngine.Networking.NetworkTransport.Init();
        }

        public ulong GetMLAPIClientId(byte hostId, ushort connectionId, bool isServer)
        {
            if (isServer)
            {
                return 0;
            }
            else
            {
                return ((ulong)connectionId | (ulong)hostId << 16) + 1;
            }
        }

        public void GetUNetConnectionDetails(ulong clientId, out byte hostId, out ushort connectionId)
        {
            if (clientId == 0)
            {
                hostId = (byte)m_ServerHostId;
                connectionId = (ushort)m_ServerConnectionId;
            }
            else
            {
                hostId = (byte)((clientId - 1) >> 16);
                connectionId = (ushort)((clientId - 1));
            }
        }

        public ConnectionConfig GetConfig()
        {
            var connectionConfig = new ConnectionConfig();

            // MLAPI built-in channels
            for (int i = 0; i < MLAPI_CHANNELS.Length; i++)
            {
                int channelId = AddMLAPIChannel(MLAPI_CHANNELS[i].Delivery, connectionConfig);

                m_ChannelIdToName.Add(channelId, MLAPI_CHANNELS[i].Channel);
                m_ChannelNameToId.Add(MLAPI_CHANNELS[i].Channel, channelId);
            }

            // Custom user-added channels
            for (int i = 0; i < Channels.Count; i++)
            {
                int channelId = AddUNETChannel(Channels[i].Type, connectionConfig);

                if (m_ChannelNameToId.ContainsKey(Channels[i].Id))
                {
                    throw new InvalidChannelException($"Channel {channelId} already exists");
                }

                m_ChannelIdToName.Add(channelId, Channels[i].Id);
                m_ChannelNameToId.Add(Channels[i].Id, channelId);
            }

            connectionConfig.MaxSentMessageQueueSize = (ushort)MaxSentMessageQueueSize;

            return connectionConfig;
        }

        public int AddMLAPIChannel(NetworkDelivery type, ConnectionConfig config)
        {
            switch (type)
            {
                case NetworkDelivery.Unreliable:
                    return config.AddChannel(QosType.Unreliable);
                case NetworkDelivery.Reliable:
                    return config.AddChannel(QosType.Reliable);
                case NetworkDelivery.ReliableSequenced:
                    return config.AddChannel(QosType.ReliableSequenced);
                case NetworkDelivery.ReliableFragmentedSequenced:
                    return config.AddChannel(QosType.ReliableFragmentedSequenced);
                case NetworkDelivery.UnreliableSequenced:
                    return config.AddChannel(QosType.UnreliableSequenced);
            }

            return 0;
        }

        public int AddUNETChannel(QosType type, ConnectionConfig config)
        {
            switch (type)
            {
                case QosType.Unreliable:
                    return config.AddChannel(QosType.Unreliable);
                case QosType.UnreliableFragmented:
                    return config.AddChannel(QosType.UnreliableFragmented);
                case QosType.UnreliableSequenced:
                    return config.AddChannel(QosType.UnreliableSequenced);
                case QosType.Reliable:
                    return config.AddChannel(QosType.Reliable);
                case QosType.ReliableFragmented:
                    return config.AddChannel(QosType.ReliableFragmented);
                case QosType.ReliableSequenced:
                    return config.AddChannel(QosType.ReliableSequenced);
                case QosType.StateUpdate:
                    return config.AddChannel(QosType.StateUpdate);
                case QosType.ReliableStateUpdate:
                    return config.AddChannel(QosType.ReliableStateUpdate);
                case QosType.AllCostDelivery:
                    return config.AddChannel(QosType.AllCostDelivery);
                case QosType.UnreliableFragmentedSequenced:
                    return config.AddChannel(QosType.UnreliableFragmentedSequenced);
                case QosType.ReliableFragmentedSequenced:
                    return config.AddChannel(QosType.ReliableFragmentedSequenced);
            }

            return 0;
        }

        private void UpdateRelay()
        {
            RelayTransport.Enabled = UseMLAPIRelay;
            RelayTransport.RelayAddress = MLAPIRelayAddress;
            RelayTransport.RelayPort = (ushort)MLAPIRelayPort;
        }

        public void BeginNewTick()
        {
            s_TransportProfilerData.Clear();
        }

        public IReadOnlyDictionary<string, int> GetTransportProfilerData()
        {
            return s_TransportProfilerData.GetReadonly();
        }
    }
}
#pragma warning restore CS1591 // Missing XML comment for publicly visible type or member
#pragma warning restore 618<|MERGE_RESOLUTION|>--- conflicted
+++ resolved
@@ -160,12 +160,8 @@
         public override NetworkEvent PollEvent(out ulong clientId, out NetworkChannel networkChannel, out ArraySegment<byte> payload, out float receiveTime)
         {
             int hostId = m_NetworkManager.IsServer ? m_LocalServerHostId : m_ServerHostId;
-
-<<<<<<< HEAD
             var eventType = RelayTransport.ReceiveFromHost(hostId, out int connectionId, out int channelId, m_MessageBuffer, m_MessageBuffer.Length, out int receivedSize, out byte error);
 
-=======
->>>>>>> 8f8770a7
             clientId = GetMLAPIClientId((byte)hostId, (ushort)connectionId, false);
             receiveTime = UnityEngine.Time.realtimeSinceStartup;
 
