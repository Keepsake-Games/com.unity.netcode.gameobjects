using System.Collections.Generic;
using System;
using System.IO;
using System.Linq;
using UnityEngine;
using UnityEngine.SceneManagement;

namespace Unity.Netcode
{
    /// <summary>
    /// Used for local notifications of various scene events.
    /// The <see cref="NetworkSceneManager.OnSceneEvent"/> of delegate type <see cref="NetworkSceneManager.SceneEventDelegate"/> uses this class to provide
    /// scene event status/state.
    /// </summary>
    public class SceneEvent
    {
        /// <summary>
<<<<<<< HEAD
        /// Delegate declaration for the <see cref="VerifySceneBeforeLoading"/> handler that provides
        /// an additional level of scene loading security and/or validation to assure the scene being loaded
        /// is valid scene to be loaded in the LoadSceneMode specified.
        /// </summary>
        /// <param name="sceneIndex">Build Settings Scenes in Build List index of the scene</param>
        /// <param name="sceneName">Name of the scene</param>
        /// <param name="loadSceneMode">LoadSceneMode the scene is going to be loaded</param>
        /// <returns>true (valid) or false (not valid)</returns>
        public delegate bool VerifySceneBeforeLoadingDelegateHandler(int sceneIndex, string sceneName, LoadSceneMode loadSceneMode);

        /// <summary>
        /// Delegate handler defined by <see cref="VerifySceneBeforeLoadingDelegateHandler"/> that is invoked before the
        /// server or client loads a scene during an active network session.
        /// </summary>
        public VerifySceneBeforeLoadingDelegateHandler VerifySceneBeforeLoading;

        /// <summary>
        /// Delegate for when the scene has been switched
=======
        /// If applicable, this will be set to the <see cref="UnityEngine.AsyncOperation"/> returned by <see cref="SceneManager"/>
        /// load scene and unload scene asynchronous methods.
>>>>>>> 33b1bd8a
        /// </summary>
        public AsyncOperation AsyncOperation;

        /// <summary>
        /// Will always be set to the current scene event type (<see cref="SceneEventData.SceneEventTypes"/>) this scene event notification pertains to
        /// </summary>
        public SceneEventData.SceneEventTypes SceneEventType;

        /// <summary>
        /// If applicable, this reflects the type of scene loading or unloading that is occurring.
        /// Unlike <see cref="SceneManager"/>, scene unload events will have the original <see cref="LoadSceneMode"/> applied when the scene was loaded.
        /// </summary>
        public LoadSceneMode LoadSceneMode;

        /// <summary>
        /// Excluding <see cref="SceneEventData.SceneEventTypes.S2C_Event_Sync"/> and <see cref="SceneEventData.SceneEventTypes.C2S_Event_Sync_Complete"/>
        /// This will be set to the scene name that the event pertains to.
        /// </summary>
        public string SceneName;

        /// <summary>
        /// Events that always set <see cref="ClientId"/> to the local client identifier
        /// and only triggered locally:
        /// <see cref="SceneEventData.SceneEventTypes.S2C_Load"/>
        /// <see cref="SceneEventData.SceneEventTypes.S2C_Unload"/>
        /// <see cref="SceneEventData.SceneEventTypes.S2C_Sync"/>
        /// <see cref="SceneEventData.SceneEventTypes.S2C_ReSync"/>
        ///
        /// Events that always set <see cref="ClientId"/> to the local client identifier,
        /// are triggered locally, and a host or server will trigger externally generated
        /// scene event message types (i.e. sent by a client):
        /// <see cref="SceneEventData.SceneEventTypes.C2S_UnloadComplete"/>
        /// <see cref="SceneEventData.SceneEventTypes.C2S_LoadComplete"/>
        /// <see cref="SceneEventData.SceneEventTypes.C2S_SyncComplete"/>
        ///
        /// Events that always set <see cref="ClientId"/> to the ServerId:
        /// <see cref="SceneEventData.SceneEventTypes.S2C_LoadComplete"/>
        /// <see cref="SceneEventData.SceneEventTypes.S2C_UnLoadComplete"/>
        /// </summary>
        public ulong ClientId;

        /// <summary>
        /// List of clients that completed a loading or unloading event
        /// Applies only to:
        /// <see cref="SceneEventData.SceneEventTypes.S2C_LoadComplete"/>
        /// <see cref="SceneEventData.SceneEventTypes.S2C_UnLoadComplete"/>
        /// </summary>
        public List<ulong> ClientsThatCompleted;

        /// <summary>
        /// List of clients that timed out during a loading or unloading event
        /// Applies only to:
        /// <see cref="SceneEventData.SceneEventTypes.S2C_LoadComplete"/>
        /// <see cref="SceneEventData.SceneEventTypes.S2C_UnLoadComplete"/>
        /// </summary>
        public List<ulong> ClientsThatTimedOut;
    }

    /// <summary>
    /// Main class for managing network scenes when <see cref="NetworkConfig.EnableSceneManagement"/> is enabled.
    /// Uses the <see cref="MessageQueueContainer.MessageType.SceneEvent"/> message to communicate <see cref="SceneEventData"/> between the server and client(s)
    /// </summary>
    public class NetworkSceneManager
    {
        // Used to be able to turn re-synchronization off for future snapshot development purposes.
        internal static bool DisableReSynchronization;
        internal static bool IsUnitTesting;

        // Used to detect if we are in the middle of a single mode scene transition
        private static bool s_IsSceneEventActive = false;

        /// <summary>
        /// The delegate callback definition for scene event notifications
        /// For more details review over <see cref="SceneEvent"/> and <see cref="SceneEventData"/>
        /// </summary>
        /// <param name="sceneEvent"></param>
        public delegate void SceneEventDelegate(SceneEvent sceneEvent);

        /// <summary>
        /// Event that will notify the local client or server of all scene events that take place
        /// For more details review over <see cref="SceneEvent"/>, <see cref="SceneEventData"/>, and <see cref="SceneEventData.SceneEventTypes"/>
        /// </summary>
        public event SceneEventDelegate OnSceneEvent;

<<<<<<< HEAD
        internal readonly Dictionary<Guid, SceneSwitchProgress> SceneSwitchProgresses = new Dictionary<Guid, SceneSwitchProgress>();
=======
        internal readonly HashSet<string> RegisteredSceneNames = new HashSet<string>();
        internal readonly Dictionary<string, uint> SceneNameToIndex = new Dictionary<string, uint>();
        internal readonly Dictionary<uint, string> SceneIndexToString = new Dictionary<uint, string>();
        internal readonly Dictionary<Guid, SceneEventProgress> SceneEventProgressTracking = new Dictionary<Guid, SceneEventProgress>();
>>>>>>> 33b1bd8a
        internal readonly Dictionary<uint, NetworkObject> ScenePlacedObjects = new Dictionary<uint, NetworkObject>();

        // Used for observed object synchronization
        private readonly List<NetworkObject> m_ObservedObjects = new List<NetworkObject>();

        // Used to track which scenes are currently loaded (outside of SceneManager)
        private List<string> m_ScenesLoaded = new List<string>();

        // The Condition: While a scene is asynchronously loaded in single loading scene mode, if any new NetworkObjects are spawned
        // they need to be moved into the do not destroy temporary scene
        // When it is set: Just before starting the asynchronous loading call
        // When it is unset: After the scene has loaded, the PopulateScenePlacedObjects is called, and all NetworkObjects in the do
        // not destroy temporary scene are moved into the active scene
        internal static bool IsSpawnedObjectsPendingInDontDestroyOnLoad = false;

        //Client and Server: used for all scene event processing except for ClientSynchEventData specific events
        internal SceneEventData SceneEventData;

        //Server Side: Used specifically for scene synchronization and scene event progress related events.
        internal SceneEventData ClientSynchEventData;

        private NetworkManager m_NetworkManager { get; }

<<<<<<< HEAD

=======
        private const MessageQueueContainer.MessageType k_MessageType = MessageQueueContainer.MessageType.SceneEvent;
        private const NetworkChannel k_ChannelType = NetworkChannel.Internal;
        private const NetworkUpdateStage k_NetworkUpdateStage = NetworkUpdateStage.PreUpdate;

        /// <summary>
        /// Constructor
        /// </summary>
        /// <param name="networkManager"></param>
>>>>>>> 33b1bd8a
        internal NetworkSceneManager(NetworkManager networkManager)
        {
            m_NetworkManager = networkManager;
            SceneEventData = new SceneEventData(networkManager);
            ClientSynchEventData = new SceneEventData(networkManager);
        }

        /// <summary>
<<<<<<< HEAD
        /// Verifies the scene name is valid relative to the scenes in build list
        /// </summary>
        /// <param name="sceneName"></param>
        /// <returns>true (Valid) or false (Invalid)</returns>
        internal bool IsSceneNameValid(string sceneName)
=======
        /// Generic sending of scene event data
        /// </summary>
        /// <param name="targetClientIds">array of client identifiers to receive the scene event message</param>
        private void SendSceneEventData(ulong[] targetClientIds)
        {
            if (targetClientIds.Length == 0)
            {
                // This would be the Host/Server with no clients connected
                // Silently return as there is nothing to be done
                return;
            }

            var context = m_NetworkManager.MessageQueueContainer.EnterInternalCommandContext(k_MessageType, k_ChannelType, targetClientIds, k_NetworkUpdateStage);

            if (context != null)
            {
                using (var nonNullContext = (InternalCommandContext)context)
                {
                    SceneEventData.OnWrite(nonNullContext.NetworkWriter);
                }
                return;
            }

            // This should never happen, but if it does something very bad has happened and we should throw an exception
            throw new Exception($"{nameof(InternalCommandContext)} is null! {nameof(NetworkSceneManager)} failed to send event notification {SceneEventData.SceneEventType} to target clientIds {targetClientIds}!");
        }

        /// <summary>
        /// Returns the Netcode scene index from a scene
        /// </summary>
        /// <param name="scene"></param>
        /// <returns>Netcode Scene Index</returns>
        private uint GetNetcodeSceneIndexFromScene(Scene scene)
>>>>>>> 33b1bd8a
        {
            if(m_NetworkManager.ScenesInBuild.Scenes.Contains(sceneName))
            {
                return true;
            }
            return false;
        }

        /// <summary>
<<<<<<< HEAD
        /// Gets the build Index value for the scene name
        /// </summary>
        /// <param name="sceneName">scene name</param>
        /// <returns>build index</returns>
        internal int GetBuildIndexFromSceneName(string sceneName)
=======
        /// Returns the scene name from the Netcode scene index
        /// Note: This is not the same as the Build Settings Scenes in Build index
        /// </summary>
        /// <param name="sceneIndex">Netcode Scene Index</param>
        /// <returns>scene name</returns>
        private string GetSceneNameFromNetcodeSceneIndex(uint sceneIndex)
>>>>>>> 33b1bd8a
        {
            if(IsSceneNameValid(sceneName))
            {
                return m_NetworkManager.ScenesInBuild.Scenes.IndexOf(sceneName);
            }
            return -1;
        }

        /// <summary>
        /// Gets the scene name from the build index
        /// </summary>
        /// <param name="index">build index</param>
        /// <returns>scene name</returns>
        internal string GetSceneNameFromBuildIndex(int buildIndex)
        {
            if(IsSceneIndexValid(buildIndex))
            {
                return m_NetworkManager.ScenesInBuild.Scenes[buildIndex];
            }
            return string.Empty;
        }

        /// <summary>
        /// Used to determine if the index value is within the range of valid
        /// build indices.
        /// </summary>
        /// <param name="index">index value to check</param>
        /// <returns>true (Valid) or false (Invalid)</returns>
        internal bool IsSceneIndexValid(int index)
        {
            return (index >= 0 && index < m_NetworkManager.ScenesInBuild.Scenes.Count);
        }

        /// <summary>
        /// If the VerifySceneBeforeLoading delegate handler has been set by the user, this will provides
        /// an additional level of security and/or validation that the scene being loaded in the specified
        /// loading mode is "a valid scene to be loaded in the LoadSceneMode specified".
        /// </summary>
        /// <param name="sceneIndex">Build Settings Scenes in Build List index of the scene</param>
        /// <param name="sceneName">Name of the scene</param>
        /// <param name="loadSceneMode">LoadSceneMode the scene is going to be loaded</param>
        /// <returns>true (Valid) or false (Invalid)</returns>
        internal bool ValidateSceneBeforeLoading(int sceneIndex, string sceneName, LoadSceneMode loadSceneMode)
        {
            var validated = true;
            if(VerifySceneBeforeLoading != null)
            {
                validated = VerifySceneBeforeLoading.Invoke(sceneIndex, sceneName, loadSceneMode);
            }
            if(!validated)
            {
                var serverHostorClient = "Client";
                if(m_NetworkManager.IsServer)
                {
                    serverHostorClient = m_NetworkManager.IsHost ? "Host" : "Server";
                }
                Debug.LogWarning($"Scene {sceneName} of Scenes in Build Index {SceneEventData.SceneIndex} being loaded in {loadSceneMode.ToString()} mode failed validation on the {serverHostorClient}!");
            }
            return validated;
        }

        /// <summary>
        /// Validates the new scene event request by the server-side code.
        /// This also initializes some commonly shared values as well as SceneEventProgress
        /// </summary>
        /// <param name="sceneName"></param>
        /// <returns><see cref="SceneEventProgress"/> that should have a <see cref="SceneEventProgress.Status"/> of <see cref="SceneEventProgressStatus.Started"/> otherwise it failed.</returns>
        private SceneEventProgress ValidateServerSceneEvent(string sceneName, bool isUnloading = false)
        {
            if (!m_NetworkManager.IsServer)
            {
                throw new NotServerException("Only server can start a scene event!");
            }

            if (!m_NetworkManager.NetworkConfig.EnableSceneManagement)
            {
                //Log message about enabling SceneManagement
                throw new Exception($"{nameof(NetworkConfig.EnableSceneManagement)} flag is not enabled in the {nameof(NetworkManager)}'s {nameof(NetworkConfig)}. Please set {nameof(NetworkConfig.EnableSceneManagement)} flag to true before calling this method.");
            }

            // Return scene event already in progress if one is already in progress... :)
            if (s_IsSceneEventActive)
            {
                return new SceneEventProgress(null, SceneEventProgressStatus.SceneEventInProgress);
            }

<<<<<<< HEAD
            if (!IsSceneNameValid(sceneName))
=======
            // Return invalid scene name status if the scene name is invalid... :)
            if (!RegisteredSceneNames.Contains(sceneName))
>>>>>>> 33b1bd8a
            {
                return new SceneEventProgress(null, SceneEventProgressStatus.InvalidSceneName);
            }

            var sceneEventProgress = new SceneEventProgress(m_NetworkManager);
            sceneEventProgress.SceneName = sceneName;
            SceneEventProgressTracking.Add(sceneEventProgress.Guid, sceneEventProgress);

            if (!isUnloading)
            {
                // The Condition: While a scene is asynchronously loaded in single loading scene mode, if any new NetworkObjects are spawned
                // they need to be moved into the do not destroy temporary scene
                // When it is set: Just before starting the asynchronous loading call
                // When it is unset: After the scene has loaded, the PopulateScenePlacedObjects is called, and all NetworkObjects in the do
                // not destroy temporary scene are moved into the active scene
                IsSpawnedObjectsPendingInDontDestroyOnLoad = true;
            }

            s_IsSceneEventActive = true;

            // Set our callback delegate handler for completion
            sceneEventProgress.OnComplete = OnSceneEventProgressCompleted;

            return sceneEventProgress;
        }

        /// <summary>
        /// Callback for the <see cref="SceneEventProgress.OnComplete"/> <see cref="SceneEventProgress.OnCompletedDelegate"/> handler
        /// </summary>
        /// <param name="sceneEventProgress"></param>
        /// <returns></returns>
        private bool OnSceneEventProgressCompleted(SceneEventProgress sceneEventProgress)
        {
            // Send a message to all clients that all clients are done loading or unloading
            var context = m_NetworkManager.MessageQueueContainer.EnterInternalCommandContext(k_MessageType, k_ChannelType, m_NetworkManager.ConnectedClientsIds, k_NetworkUpdateStage);
            if (context != null)
            {
                using (var nonNullContext = (InternalCommandContext)context)
                {
                    ClientSynchEventData.SceneEventGuid = sceneEventProgress.Guid;
                    ClientSynchEventData.SceneIndex = SceneNameToIndex[sceneEventProgress.SceneName];
                    ClientSynchEventData.SceneEventType = sceneEventProgress.SceneEventType;
                    ClientSynchEventData.ClientsCompleted = sceneEventProgress.DoneClients;
                    ClientSynchEventData.ClientsTimedOut = m_NetworkManager.ConnectedClients.Keys.Except(sceneEventProgress.DoneClients).ToList();
                    ClientSynchEventData.OnWrite(nonNullContext.NetworkWriter);
                }
            }

            // Send a local notification to the server that all clients are done loading or unloading
            OnSceneEvent?.Invoke(new SceneEvent()
            {
                SceneEventType = sceneEventProgress.SceneEventType,
                SceneName = sceneEventProgress.SceneName,
                ClientId = m_NetworkManager.ServerClientId,
                LoadSceneMode = sceneEventProgress.LoadSceneMode,
                ClientsThatCompleted = sceneEventProgress.DoneClients,
                ClientsThatTimedOut = m_NetworkManager.ConnectedClients.Keys.Except(sceneEventProgress.DoneClients).ToList(),
            });

            SceneEventProgressTracking.Remove(sceneEventProgress.Guid);

            return false;
        }

        /// <summary>
        /// Server Side:
        /// Unloads an additively loaded scene.  If you want to unload a <see cref="LoadSceneMode.Single"/> mode loaded scene load another <see cref="LoadSceneMode.Single"/> scene.
        /// When applicable, the <see cref="AsyncOperation"/> is delivered within the <see cref="SceneEvent"/> via the <see cref="OnSceneEvent"/>
        /// </summary>
        /// <param name="sceneName">scene name to unload</param>
<<<<<<< HEAD
        /// <returns><see cref="SceneSwitchProgress"/></returns>
        public SceneSwitchProgress UnloadScene(string sceneName)
=======
        /// <returns><see cref="SceneEventProgressStatus"/> (<see cref="SceneEventProgressStatus.Started"/> means it was successful)</returns>
        public SceneEventProgressStatus UnloadScene(string sceneName)
>>>>>>> 33b1bd8a
        {
            // Make sure the scene is actually loaded
            var sceneToUnload = SceneManager.GetSceneByName(sceneName);
            if (!sceneToUnload.isLoaded)
            {
                Debug.LogWarning($"{nameof(UnloadScene)} was called, but the scene {sceneName} is not currently loaded!");
                return SceneEventProgressStatus.SceneNotLoaded;
            }

            var sceneEventProgress = ValidateServerSceneEvent(sceneName, true);
            if (sceneEventProgress.Status != SceneEventProgressStatus.Started)
            {
                return sceneEventProgress.Status;
            }

<<<<<<< HEAD
            // Check to see if this is the last scene loaded, and if so notify the user that they should use LoadScene in Single mode instead
            if (SceneManager.sceneCount == 1 && SceneManager.GetActiveScene().name == sceneName)
            {
                Debug.LogError($"You are trying to unload the scene {sceneName} which is the last and only scene loaded! Use {nameof(NetworkSceneManager.LoadScene)} using {nameof(LoadSceneMode)}.{LoadSceneMode.Single} instead!");
                return null;
            }

            if (m_ScenesLoaded.Contains(sceneName))
            {
                m_ScenesLoaded.Remove(sceneName);
            }

            SceneEventData.SwitchSceneGuid = switchSceneProgress.Guid;
            SceneEventData.SceneEventType = SceneEventData.SceneEventTypes.Event_Unload;
            SceneEventData.SceneIndex = sceneToUnload.buildIndex;
=======
            SceneEventData.SceneEventGuid = sceneEventProgress.Guid;
            SceneEventData.SceneEventType = SceneEventData.SceneEventTypes.S2C_Unload;
            SceneEventData.SceneIndex = SceneNameToIndex[sceneName];
            sceneEventProgress.SceneEventType = SceneEventData.SceneEventTypes.S2C_UnLoadComplete;
>>>>>>> 33b1bd8a

            // Sends the unload scene notification
            SendSceneEventData(m_NetworkManager.ConnectedClientsIds.Where(c => c != m_NetworkManager.ServerClientId).ToArray());

            AsyncOperation sceneUnload = SceneManager.UnloadSceneAsync(sceneToUnload);
<<<<<<< HEAD
            sceneUnload.completed += (AsyncOperation asyncOp2) => { OnSceneUnloaded(sceneName); };
            switchSceneProgress.SetSceneLoadOperation(sceneUnload);

            OnAdditiveSceneEvent?.Invoke(sceneUnload, sceneName, false);
=======
            sceneUnload.completed += (AsyncOperation asyncOp2) => { OnSceneUnloaded(); };
            sceneEventProgress.SetSceneLoadOperation(sceneUnload);
            if (m_ScenesLoaded.Contains(sceneName))
            {
                m_ScenesLoaded.Remove(sceneName);
            }
>>>>>>> 33b1bd8a

            // Notify local server that a scene is going to be unloaded
            OnSceneEvent?.Invoke(new SceneEvent()
            {
                AsyncOperation = sceneUnload,
                SceneEventType = SceneEventData.SceneEventType,
                LoadSceneMode = SceneEventData.LoadSceneMode,
                SceneName = sceneName,
                ClientId = m_NetworkManager.ServerClientId  // Server can only invoke this
            });

            //Return the status
            return sceneEventProgress.Status;
        }

        /// <summary>
<<<<<<< HEAD
        /// Invoked when a client receives the Event_Unload
        /// </summary>
        private void OnClientUnloadScene()
        {
            var sceneName = GetSceneNameFromBuildIndex(SceneEventData.SceneIndex);
=======
        /// Client Side:
        /// SceneManager.UnloadSceneAsync handler for clients
        /// </summary>
        private void OnClientUnloadScene()
        {

            var sceneName = GetSceneNameFromNetcodeSceneIndex(SceneEventData.SceneIndex);
>>>>>>> 33b1bd8a
            if (sceneName == string.Empty)
            {
                if (NetworkLog.CurrentLogLevel <= LogLevel.Normal)
                {
                    NetworkLog.LogWarning("Server requested a scene switch to a non-existing scene");
                }
                return;
            }
            s_IsSceneEventActive = true;

            var sceneUnload = (AsyncOperation)null;

            // Don't unload anything while unit testing (i.e. multi-instance *not* multi-process)
            if (!IsUnitTesting)
            {
                sceneUnload = SceneManager.UnloadSceneAsync(sceneName);
                sceneUnload.completed += asyncOp2 => OnSceneUnloaded();
            }


<<<<<<< HEAD

            sceneUnload.completed += asyncOp2 => OnSceneUnloaded(sceneName);

            OnAdditiveSceneEvent?.Invoke(sceneUnload, sceneName, false);
=======
            // Notify the local client that a scene is going to be unloaded
            OnSceneEvent?.Invoke(new SceneEvent()
            {
                AsyncOperation = IsUnitTesting ? new AsyncOperation() : sceneUnload,
                SceneEventType = SceneEventData.SceneEventType,
                LoadSceneMode = SceneEventData.LoadSceneMode,
                SceneName = sceneName,
                ClientId = m_NetworkManager.LocalClientId   // Server sent this message to the client, but client is executing it
            });

            // Pass through for unit test (i.e. multi-instance *not* multi-process)
            if (IsUnitTesting)
            {
                OnSceneUnloaded();
            }
>>>>>>> 33b1bd8a
        }

        /// <summary>
        /// Server and Client:
        /// Invoked when the additively loaded scene is unloaded
        /// </summary>
        private void OnSceneUnloaded(string sceneName)
        {
<<<<<<< HEAD
            if (m_ScenesLoaded.Contains(sceneName))
            {
                m_ScenesLoaded.Remove(sceneName);
            }
            using (var buffer = PooledNetworkBuffer.Get())
            using (var writer = PooledNetworkWriter.Get(buffer))
=======
            SceneEventData.SceneEventType = SceneEventData.SceneEventTypes.C2S_UnloadComplete;

            //First, notify the client or server that a scene was unloaded
            OnSceneEvent?.Invoke(new SceneEvent()
            {
                SceneEventType = SceneEventData.SceneEventType,
                LoadSceneMode = SceneEventData.LoadSceneMode,
                SceneName = GetSceneNameFromNetcodeSceneIndex(SceneEventData.SceneIndex),
                ClientId = m_NetworkManager.IsServer ? m_NetworkManager.ServerClientId : m_NetworkManager.LocalClientId
            });

            if (!m_NetworkManager.IsServer)
>>>>>>> 33b1bd8a
            {
                SendSceneEventData(new ulong[] { m_NetworkManager.ServerClientId });
            }
            else //Second, server sets itself as having finished loading
            {
                if (SceneEventProgressTracking.ContainsKey(SceneEventData.SceneEventGuid))
                {
                    SceneEventProgressTracking[SceneEventData.SceneEventGuid].AddClientAsDone(m_NetworkManager.ServerClientId);
                }
            }

            s_IsSceneEventActive = false;
        }

        /// <summary>
<<<<<<< HEAD
        /// Loads the scene name in question in either additive or single LoadSceneMode.
=======
        /// Server side:
        /// Loads the scene name in either additive or single loading mode.
        /// When applicable, the <see cref="AsyncOperation"/> is delivered within the <see cref="SceneEvent"/> via the <see cref="OnSceneEvent"/>
>>>>>>> 33b1bd8a
        /// </summary>
        /// <param name="sceneName">the name of the scene to be loaded</param>
        /// <returns><see cref="SceneEventProgressStatus"/> (<see cref="SceneEventProgressStatus.Started"/> means it was successful)</returns>
        public SceneEventProgressStatus LoadScene(string sceneName, LoadSceneMode loadSceneMode)
        {
            var sceneEventProgress = ValidateServerSceneEvent(sceneName);
            if (sceneEventProgress.Status != SceneEventProgressStatus.Started)
            {
                return sceneEventProgress.Status;
            }

<<<<<<< HEAD
            SceneEventData.SwitchSceneGuid = switchSceneProgress.Guid;
            SceneEventData.SceneEventType = SceneEventData.SceneEventTypes.Event_Load;
            SceneEventData.SceneIndex = GetBuildIndexFromSceneName(sceneName);
=======
            sceneEventProgress.SceneEventType = SceneEventData.SceneEventTypes.S2C_LoadComplete;
            sceneEventProgress.LoadSceneMode = loadSceneMode;
            SceneEventData.SceneEventGuid = sceneEventProgress.Guid;
            SceneEventData.SceneEventType = SceneEventData.SceneEventTypes.S2C_Load;
            SceneEventData.SceneIndex = SceneNameToIndex[sceneName];
>>>>>>> 33b1bd8a
            SceneEventData.LoadSceneMode = loadSceneMode;

            if (!ValidateSceneBeforeLoading(SceneEventData.SceneIndex, sceneName, loadSceneMode))
            {
                return null;
            }

            if (SceneEventData.LoadSceneMode == LoadSceneMode.Single)
            {
                // Destroy current scene objects before switching.
                m_NetworkManager.SpawnManager.ServerDestroySpawnedSceneObjects();

                // Preserve the objects that should not be destroyed during the scene event
                MoveObjectsToDontDestroyOnLoad();
            }

            var currentActiveScene = SceneManager.GetActiveScene();
            // Unload all additive scenes while making sure we don't try to unload the base scene ( loaded in single mode ).
            if (SceneEventData.LoadSceneMode == LoadSceneMode.Single)
            {
                foreach (var additiveSceneName in m_ScenesLoaded)
                {
                    if (currentActiveScene.name != additiveSceneName)
                    {
                        OnSceneEvent?.Invoke(new SceneEvent()
                        {
                            SceneEventType = SceneEventData.SceneEventTypes.S2C_Unload,
                            LoadSceneMode = LoadSceneMode.Additive,
                            SceneName = additiveSceneName,
                            ClientId = m_NetworkManager.ServerClientId
                        });
                    }
                }
                m_ScenesLoaded.Clear();
            }

            // Now start loading the scene
            AsyncOperation sceneLoad = SceneManager.LoadSceneAsync(sceneName, loadSceneMode);
            sceneLoad.completed += (AsyncOperation asyncOp2) => { OnSceneLoaded(sceneName); };
            sceneEventProgress.SetSceneLoadOperation(sceneLoad);

            // Notify the local server that a scene loading event has begun
            OnSceneEvent?.Invoke(new SceneEvent()
            {
<<<<<<< HEAD
                if (!m_ScenesLoaded.Contains(sceneName))
                {
                    m_ScenesLoaded.Add(sceneName);
                }
                else
                {
                    Debug.LogError($"{sceneName} is being loaded twice?!");
                }
                // NSS TODO: Make a single unified notification callback
                OnAdditiveSceneEvent?.Invoke(sceneLoad, sceneName, true);
            }
=======
                AsyncOperation = sceneLoad,
                SceneEventType = SceneEventData.SceneEventType,
                LoadSceneMode = SceneEventData.LoadSceneMode,
                SceneName = sceneName,
                ClientId = m_NetworkManager.ServerClientId
            });

            //Return our scene progress instance
            return sceneEventProgress.Status;
>>>>>>> 33b1bd8a
        }

        /// <summary>
        /// Client Side:
        /// Handles both forms of scene loading
        /// </summary>
        /// <param name="objectStream">Stream data associated with the event</param>
        private void OnClientSceneLoadingEvent(Stream objectStream)
        {
            var sceneName = GetSceneNameFromBuildIndex(SceneEventData.SceneIndex);

            if (sceneName == string.Empty)
            {
                if (NetworkLog.CurrentLogLevel <= LogLevel.Normal)
                {
                    NetworkLog.LogWarning("Server requested a scene switch to a non-registered scene");
                }

                return;
            }

<<<<<<< HEAD
            if (!ValidateSceneBeforeLoading(SceneEventData.SceneIndex, sceneName, SceneEventData.LoadSceneMode))
            {
                return;
            }

            SceneEventData.CopyUnreadFromStream(objectStream);



            // NSS TODO: This is a temporary place holder check to make sure we don't try to unload a scene loaded in single mode.
=======
            // Unload all additive scenes while making sure we don't try to unload the base scene ( loaded in single mode ).
>>>>>>> 33b1bd8a
            var currentActiveScene = SceneManager.GetActiveScene();
            if (SceneEventData.LoadSceneMode == LoadSceneMode.Single)
            {
                foreach (var loadedSceneName in m_ScenesLoaded)
                {
                    if (currentActiveScene.name != loadedSceneName)
                    {
                        Debug.Log($"Invoking unload scene event for {loadedSceneName}");
                        OnSceneEvent?.Invoke(new SceneEvent()
                        {
                            AsyncOperation = SceneManager.UnloadSceneAsync(loadedSceneName),
                            SceneEventType = SceneEventData.SceneEventTypes.S2C_Unload,
                            LoadSceneMode = LoadSceneMode.Additive,
                            SceneName = loadedSceneName,
                            ClientId = m_NetworkManager.LocalClientId
                        });
                    }
                }
                m_ScenesLoaded.Clear();

                // Move ALL NetworkObjects to the temp scene
                MoveObjectsToDontDestroyOnLoad();
            }
<<<<<<< HEAD
            else
            {
                if (!m_ScenesLoaded.Contains(sceneName))
                {
                    m_ScenesLoaded.Add(sceneName);
                }
                else
                {
                    Debug.LogError($"{sceneName} is being loaded twice?!");
                }
            }
=======
>>>>>>> 33b1bd8a

            // The Condition: While a scene is asynchronously loaded in single loading scene mode, if any new NetworkObjects are spawned
            // they need to be moved into the do not destroy temporary scene
            // When it is set: Just before starting the asynchronous loading call
            // When it is unset: After the scene has loaded, the PopulateScenePlacedObjects is called, and all NetworkObjects in the do
            // not destroy temporary scene are moved into the active scene
            if (SceneEventData.LoadSceneMode == LoadSceneMode.Single)
            {
                IsSpawnedObjectsPendingInDontDestroyOnLoad = true;
            }

            var sceneLoad = (AsyncOperation)null;
            // Don't load anything while unit testing (i.e. multi-instance *not* multi-process)
            if (!IsUnitTesting)
            {
                sceneLoad = SceneManager.LoadSceneAsync(sceneName, SceneEventData.LoadSceneMode);
                sceneLoad.completed += asyncOp2 => OnSceneLoaded(sceneName);
            }

            OnSceneEvent?.Invoke(new SceneEvent()
            {
                AsyncOperation = IsUnitTesting ? new AsyncOperation() : sceneLoad,
                SceneEventType = SceneEventData.SceneEventType,
                LoadSceneMode = SceneEventData.LoadSceneMode,
                SceneName = sceneName,
                ClientId = m_NetworkManager.LocalClientId
            });

            // Pass through for unit test (i.e. multi-instance *not* multi-process)
            if (IsUnitTesting)
            {
                OnSceneLoaded(sceneName);
            }
        }

        /// <summary>
        /// Client and Server:
        /// Generic on scene loaded callback method to be called upon a scene loading
        /// </summary>
        private void OnSceneLoaded(string sceneName)
        {
            var nextScene = SceneManager.GetSceneByName(sceneName);
            if (SceneEventData.LoadSceneMode == LoadSceneMode.Single)
            {
                SceneManager.SetActiveScene(nextScene);
            }

            if (!m_ScenesLoaded.Contains(sceneName))
            {
                m_ScenesLoaded.Add(sceneName);
            }

            //Get all NetworkObjects loaded by the scene
            PopulateScenePlacedObjects(nextScene);

            if (SceneEventData.LoadSceneMode == LoadSceneMode.Single)
            {
                // Move all objects to the new scene
                MoveObjectsToScene(nextScene);
            }

            // The Condition: While a scene is asynchronously loaded in single loading scene mode, if any new NetworkObjects are spawned
            // they need to be moved into the do not destroy temporary scene
            // When it is set: Just before starting the asynchronous loading call
            // When it is unset: After the scene has loaded, the PopulateScenePlacedObjects is called, and all NetworkObjects in the do
            // not destroy temporary scene are moved into the active scene
            IsSpawnedObjectsPendingInDontDestroyOnLoad = false;

            if (m_NetworkManager.IsServer)
            {
                OnServerLoadedScene();
            }
            else
            {
                OnClientLoadedScene();
            }
        }

        /// <summary>
        /// Server side:
        /// On scene loaded callback method invoked by OnSceneLoading only
        /// </summary>
        private void OnServerLoadedScene()
        {
            // Register in-scene placed NetworkObjects with the netcode
            foreach (var keyValuePair in ScenePlacedObjects)
            {
                if (!keyValuePair.Value.IsPlayerObject)
                {
                    m_NetworkManager.SpawnManager.SpawnNetworkObjectLocally(keyValuePair.Value, m_NetworkManager.SpawnManager.GetNetworkObjectId(), true, false, null, null, false, true);
                }
            }

            // Send all clients the scene load event
            for (int j = 0; j < m_NetworkManager.ConnectedClientsList.Count; j++)
            {
                var clientId = m_NetworkManager.ConnectedClientsList[j].ClientId;
                if (clientId != m_NetworkManager.ServerClientId)
                {

                    uint sceneObjectsToSpawn = 0;

                    foreach (var keyValuePair in ScenePlacedObjects)
                    {
                        if (keyValuePair.Value.Observers.Contains(clientId))
                        {
                            sceneObjectsToSpawn++;
                        }
                    }

                    var context = m_NetworkManager.MessageQueueContainer.EnterInternalCommandContext(k_MessageType, k_ChannelType, new ulong[] { clientId }, k_NetworkUpdateStage);
                    if (context != null)
                    {
                        using (var nonNullContext = (InternalCommandContext)context)
                        {
                            SceneEventData.OnWrite(nonNullContext.NetworkWriter);
                            // Write number of scene objects to spawn
                            nonNullContext.NetworkWriter.WriteUInt32Packed(sceneObjectsToSpawn);
                            foreach (var keyValuePair in ScenePlacedObjects)
                            {
                                if (keyValuePair.Value.Observers.Contains(clientId))
                                {
                                    keyValuePair.Value.SerializeSceneObject(nonNullContext.NetworkWriter, clientId);
                                }
                            }
                        }
                    }
                    else
                    {
                        throw new Exception($"{nameof(NetworkSceneManager)} failed to send event notification {SceneEventData.SceneEventType} to target clientId {clientId}!");
                    }
                }
            }

            s_IsSceneEventActive = false;

            //First, notify local server that the scene was loaded
            OnSceneEvent?.Invoke(new SceneEvent()
            {
                SceneEventType = SceneEventData.SceneEventTypes.C2S_LoadComplete,
                LoadSceneMode = SceneEventData.LoadSceneMode,
                SceneName = GetSceneNameFromNetcodeSceneIndex(SceneEventData.SceneIndex),
                ClientId = m_NetworkManager.ServerClientId
            });

            //Second, set the server as having loaded for the associated SceneEventProgress
            if (SceneEventProgressTracking.ContainsKey(SceneEventData.SceneEventGuid))
            {
                SceneEventProgressTracking[SceneEventData.SceneEventGuid].AddClientAsDone(m_NetworkManager.ServerClientId);
            }
        }

        /// <summary>
        /// Client side:
        /// On scene loaded callback method invoked by OnSceneLoading only
        /// </summary>
        private void OnClientLoadedScene()
        {
            using (var reader = PooledNetworkReader.Get(SceneEventData.InternalBuffer))
            {
                var newObjectsCount = reader.ReadUInt32Packed();

                for (int i = 0; i < newObjectsCount; i++)
                {
                    NetworkObject.DeserializeSceneObject(SceneEventData.InternalBuffer as NetworkBuffer, reader, m_NetworkManager);
                }
            }

            SceneEventData.SceneEventType = SceneEventData.SceneEventTypes.C2S_LoadComplete;
            SendSceneEventData(new ulong[] { m_NetworkManager.ServerClientId });
            s_IsSceneEventActive = false;

            // Notify local client that the scene was loaded
            OnSceneEvent?.Invoke(new SceneEvent()
            {
                SceneEventType = SceneEventData.SceneEventTypes.C2S_LoadComplete,
                LoadSceneMode = SceneEventData.LoadSceneMode,
                SceneName = GetSceneNameFromNetcodeSceneIndex(SceneEventData.SceneIndex),
                ClientId = m_NetworkManager.LocalClientId
            });
        }

        /// <summary>
        /// Server Side:
        /// This is used for players that have just had their connection approved and will assure they are synchronized
        /// properly if they are late joining
        /// </summary>
        /// <param name="ownerClientId">newly joined client identifier</param>
        internal void SynchronizeNetworkObjects(ulong ownerClientId)
        {
            m_ObservedObjects.Clear();

            foreach (var sobj in m_NetworkManager.SpawnManager.SpawnedObjectsList)
            {
                if (sobj.CheckObjectVisibility == null || sobj.CheckObjectVisibility(ownerClientId))
                {
                    m_ObservedObjects.Add(sobj);
                    sobj.Observers.Add(ownerClientId);
                }
            }

            ClientSynchEventData.InitializeForSynch();
            ClientSynchEventData.LoadSceneMode = LoadSceneMode.Single;
            var activeScene = SceneManager.GetActiveScene();
            ClientSynchEventData.SceneEventType = SceneEventData.SceneEventTypes.S2C_Sync;

            // Organize how (and when) we serialize our NetworkObjects
            for (int i = 0; i < SceneManager.sceneCount; i++)
            {
                var scene = SceneManager.GetSceneAt(i);

<<<<<<< HEAD
=======
                var malpiSceneIndex = GetNetcodeSceneIndexFromScene(scene);

                if (malpiSceneIndex == uint.MaxValue)
                {
                    continue;
                }
>>>>>>> 33b1bd8a
                // This would depend upon whether we are additive or note
                if (activeScene == scene)
                {
                    ClientSynchEventData.SceneIndex = GetBuildIndexFromSceneName(scene.name);
                }

                // Separate NetworkObjects by scene
                foreach (var networkObject in m_ObservedObjects)
                {
                    // If the current scene we are matching NetworkObjects to does not match and this NetworkObject has no dependent scene, then continue.
                    if (networkObject.gameObject.scene != scene && (networkObject.DependentSceneName == null || networkObject.DependentSceneName == string.Empty))
                    {
                        continue;
                    }
                    else // If this NetworkObject has a dependent scene and the current scene is not the dependent scene, then continue
                    if (networkObject.DependentSceneName != null && networkObject.DependentSceneName != string.Empty && networkObject.DependentSceneName != scene.name)
                    {
                        continue;
                    }
                    ClientSynchEventData.AddNetworkObjectForSynch(GetBuildIndexFromSceneName(scene.name), networkObject);
                }
            }

            var context = m_NetworkManager.MessageQueueContainer.EnterInternalCommandContext(k_MessageType, k_ChannelType, new ulong[] { ownerClientId }, k_NetworkUpdateStage);
            if (context != null)
            {
                using (var nonNullContext = (InternalCommandContext)context)
                {
                    ClientSynchEventData.OnWrite(nonNullContext.NetworkWriter);
                }
            }

            // Notify the local server that the client has been sent the SceneEventData.SceneEventTypes.S2C_Event_Sync event
            OnSceneEvent?.Invoke(new SceneEvent()
            {
                SceneEventType = SceneEventData.SceneEventType,
                ClientId = ownerClientId
            });
        }

        /// <summary>
        /// This is called when the client receives the SCENE_EVENT of type SceneEventData.SceneEventTypes.SYNC
        /// Note: This can recurse one additional time by the client if the current scene loaded by the client
        /// is already loaded.
        /// </summary>
<<<<<<< HEAD
        /// <param name="sceneIndex">MLAPI sceneIndex to load</param>
        private void OnClientBeginSync(int sceneIndex)
=======
        /// <param name="sceneIndex">Netcode sceneIndex to load</param>
        private void OnClientBeginSync(uint sceneIndex)
>>>>>>> 33b1bd8a
        {
            var sceneName = GetSceneNameFromBuildIndex(sceneIndex);
            if (sceneName == string.Empty)
            {
                if (NetworkLog.CurrentLogLevel <= LogLevel.Normal)
                {
                    NetworkLog.LogWarning("Server requested a scene switch to a non-registered scene");
                }
                return;
            }

            var loadSceneMode = sceneIndex == SceneEventData.SceneIndex ? SceneEventData.LoadSceneMode : LoadSceneMode.Additive;

            if (!ValidateSceneBeforeLoading(SceneEventData.SceneIndex, sceneName, loadSceneMode))
            {
                return;
            }

            var activeScene = SceneManager.GetActiveScene();
            var loadSceneMode = sceneIndex == SceneEventData.SceneIndex ? SceneEventData.LoadSceneMode : LoadSceneMode.Additive;

            // If this is the beginning of the synchronization event, then send client a notification that synchronization has begun
            if (sceneIndex == SceneEventData.SceneIndex)
            {
                OnSceneEvent?.Invoke(new SceneEvent()
                {
                    SceneEventType = SceneEventData.SceneEventTypes.S2C_Sync,
                    ClientId = m_NetworkManager.LocalClientId,
                });
            }

            // Check to see if the client already has loaded the scene to be loaded
            if (sceneName != activeScene.name)
            {
<<<<<<< HEAD
                var sceneLoad = SceneManager.LoadSceneAsync(sceneName, loadSceneMode);
                sceneLoad.completed += asyncOp2 => ClientLoadedSynchronization(sceneName, sceneIndex);
            }
            else
            {
                ClientLoadedSynchronization(sceneName, sceneIndex);
=======
                // If not, then load the scene
                var sceneLoad = SceneManager.LoadSceneAsync(sceneName, loadSceneMode);

                // Notify local client that a scene load has begun
                OnSceneEvent?.Invoke(new SceneEvent()
                {
                    AsyncOperation = sceneLoad,
                    SceneEventType = SceneEventData.SceneEventTypes.S2C_Load,
                    LoadSceneMode = loadSceneMode,
                    SceneName = sceneName,
                    ClientId = m_NetworkManager.LocalClientId,
                });

                sceneLoad.completed += asyncOp2 => ClientLoadedSynchronization(sceneIndex);
            }
            else
            {
                // If so, then pass through
                ClientLoadedSynchronization(sceneIndex);
>>>>>>> 33b1bd8a
            }
        }

        /// <summary>
        /// Once a scene is loaded ( or if it was already loaded) this gets called.
        /// This handles all of the in-scene and dynamically spawned NetworkObject synchronization
        /// </summary>
<<<<<<< HEAD
        /// <param name="sceneIndex">MLAPI scene index that was loaded</param>
        private void ClientLoadedSynchronization(string sceneName, int sceneIndex)
        {
            // Now we can get the scene by the build index value since it is loaded
=======
        /// <param name="sceneIndex">Netcode scene index that was loaded</param>
        private void ClientLoadedSynchronization(uint sceneIndex)
        {
            var sceneName = GetSceneNameFromNetcodeSceneIndex(sceneIndex);
>>>>>>> 33b1bd8a
            var nextScene = SceneManager.GetSceneByName(sceneName);
            if (nextScene == null)
            {
                Debug.LogError($"Client was trying to load {sceneName} which does not appear to be a valid registered scene index!");
                return;
            }

<<<<<<< HEAD
            if ((sceneIndex == SceneEventData.SceneIndex ? SceneEventData.LoadSceneMode : LoadSceneMode.Additive) == LoadSceneMode.Single)
=======
            var loadSceneMode = (sceneIndex == SceneEventData.SceneIndex ? SceneEventData.LoadSceneMode : LoadSceneMode.Additive);

            // For now, during a synchronization event, we will make the first scene the "base/master" scene that denotes a "complete scene switch"
            if (loadSceneMode == LoadSceneMode.Single)
>>>>>>> 33b1bd8a
            {
                SceneManager.SetActiveScene(nextScene);
            }

            if (!m_ScenesLoaded.Contains(sceneName))
            {
                m_ScenesLoaded.Add(sceneName);
            }

            // Get all NetworkObjects loaded by the scene  (in-scene NetworkObjects)
            PopulateScenePlacedObjects(nextScene);

            // Synchronize the NetworkObjects for this scene
            SceneEventData.SynchronizeSceneNetworkObjects(sceneIndex, m_NetworkManager);

<<<<<<< HEAD
            // Check to see if we still have scenes to load and synchronize with
            HandleClientSceneEvent(null);
        }

        #region General Methods
        internal bool HasSceneMismatch(uint sceneIndex) => SceneManager.GetActiveScene().name != GetSceneNameFromBuildIndex((int)sceneIndex);

        internal void RemoveClientFromSceneSwitchProgresses(ulong clientId)
        {
            foreach (var switchSceneProgress in SceneSwitchProgresses.Values)
            {
                switchSceneProgress.RemoveClientAsDone(clientId);
            }
        }

        private void MoveObjectsToDontDestroyOnLoad()
        {
            // Move ALL NetworkObjects to the temp scene
            var objectsToKeep = m_NetworkManager.SpawnManager.SpawnedObjectsList;

            foreach (var sobj in objectsToKeep)
            {
                //In case an object has been set as a child of another object it has to be removed from the parent in order to be moved from one scene to another.
                if (sobj.gameObject.transform.parent != null)
                {
                    sobj.gameObject.transform.parent = null;
                }

                UnityEngine.Object.DontDestroyOnLoad(sobj.gameObject);
            }
        }

        /// <summary>
        /// Should be invoked on both the client and server side after:
        /// -- A new scene has been loaded
        /// -- Before any "DontDestroyOnLoad" NetworkObjects have been added back into the scene.
        /// Added the ability to choose not to clear the scene placed objects for additive scene loading.
        /// </summary>
        internal void PopulateScenePlacedObjects(Scene sceneToFilterBy, bool clearScenePlacedObjects = true)
        {
            if (clearScenePlacedObjects)
            {
                ScenePlacedObjects.Clear();
            }

            var networkObjects = UnityEngine.Object.FindObjectsOfType<NetworkObject>();

            // Just add every NetworkObject found that isn't already in the list
            // If any "non-in-scene placed NetworkObjects" are added to this list it shouldn't matter
            // The only thing that matters is making sure each NetworkObject is keyed off of their GlobalObjectIdHash
            foreach (var networkObjectInstance in networkObjects)
            {
                if (!ScenePlacedObjects.ContainsKey(networkObjectInstance.GlobalObjectIdHash))
                {
                    // We check to make sure the NetworkManager instance is the same one to be "MultiInstanceHelpers" compatible and filter the list on a per scene basis (additive scenes)
                    if (networkObjectInstance.IsSceneObject == null && networkObjectInstance.NetworkManager == m_NetworkManager && networkObjectInstance.gameObject.scene == sceneToFilterBy)
                    {
                        ScenePlacedObjects.Add(networkObjectInstance.GlobalObjectIdHash, networkObjectInstance);
                    }
                }
            }
        }
=======
            // Send notification back to server that we finished loading this scene
            ClientSynchEventData.LoadSceneMode = loadSceneMode;
            ClientSynchEventData.SceneEventType = SceneEventData.SceneEventTypes.C2S_LoadComplete;
            ClientSynchEventData.SceneIndex = sceneIndex;
>>>>>>> 33b1bd8a

            var context = m_NetworkManager.MessageQueueContainer.EnterInternalCommandContext(k_MessageType, k_ChannelType,
                new ulong[] { m_NetworkManager.ServerClientId }, k_NetworkUpdateStage);
            if (context != null)
            {
                using (var nonNullContext = (InternalCommandContext)context)
                {
                    ClientSynchEventData.OnWrite(nonNullContext.NetworkWriter);
                }
            }

            // Send notification to local client that the scene has finished loading
            OnSceneEvent?.Invoke(new SceneEvent()
            {
                SceneEventType = SceneEventData.SceneEventTypes.C2S_LoadComplete,
                LoadSceneMode = loadSceneMode,
                SceneName = sceneName,
                ClientId = m_NetworkManager.LocalClientId,
            });

            // Check to see if we still have scenes to load and synchronize with
            HandleClientSceneEvent(null);
        }

        /// <summary>
        /// Client Side:
        /// Handles incoming Scene_Event messages for clients
        /// </summary>
        /// <param name="stream">data associated with the event</param>
        private void HandleClientSceneEvent(Stream stream)
        {
            switch (SceneEventData.SceneEventType)
            {
                case SceneEventData.SceneEventTypes.S2C_Load:
                    {
                        OnClientSceneLoadingEvent(stream);
                        break;
                    }
                case SceneEventData.SceneEventTypes.S2C_Unload:
                    {
                        OnClientUnloadScene();
                        break;
                    }
                case SceneEventData.SceneEventTypes.S2C_Sync:
                    {
                        if (!SceneEventData.IsDoneWithSynchronization())
                        {
                            OnClientBeginSync(SceneEventData.GetNextSceneSynchronizationIndex());
                        }
                        else
                        {
                            SceneEventData.SceneEventType = SceneEventData.SceneEventTypes.C2S_SyncComplete;
                            SendSceneEventData(new ulong[] { m_NetworkManager.ServerClientId });

                            // All scenes are synchronized, let the server know we are done synchronizing
                            m_NetworkManager.IsConnectedClient = true;
                            m_NetworkManager.InvokeOnClientConnectedCallback(m_NetworkManager.LocalClientId);

                            // Notify the client that they have finished synchronizing
                            OnSceneEvent?.Invoke(new SceneEvent()
                            {
                                SceneEventType = SceneEventData.SceneEventType,
                                ClientId = m_NetworkManager.LocalClientId, // Client sent this to the server
                            });
                        }
                        break;
                    }
                case SceneEventData.SceneEventTypes.S2C_ReSync:
                    {
                        // Notify the client that they have been re-synchronized after being synchronized with an in progress game session
                        OnSceneEvent?.Invoke(new SceneEvent()
                        {
                            SceneEventType = SceneEventData.SceneEventType,
                            ClientId = m_NetworkManager.ServerClientId,  // Server sent this to client
                        });

                        break;
                    }
                case SceneEventData.SceneEventTypes.S2C_LoadComplete:
                case SceneEventData.SceneEventTypes.S2C_UnLoadComplete:
                    {
                        // Notify client that all clients have finished loading or unloading
                        OnSceneEvent?.Invoke(new SceneEvent()
                        {
                            SceneEventType = SceneEventData.SceneEventType,
                            SceneName = m_NetworkManager.SceneManager.GetSceneNameFromNetcodeSceneIndex(SceneEventData.SceneIndex),
                            ClientId = m_NetworkManager.ServerClientId,
                            LoadSceneMode = SceneEventData.LoadSceneMode,
                            ClientsThatCompleted = SceneEventData.ClientsCompleted,
                            ClientsThatTimedOut = SceneEventData.ClientsTimedOut,
                        });
                        break;
                    }
                default:
                    {
                        Debug.LogWarning($"{SceneEventData.SceneEventType} is not currently supported!");
                        break;
                    }
            }
        }

        /// <summary>
        /// Server Side:
        /// Handles incoming Scene_Event messages for host or server
        /// </summary>
        /// <param name="clientId">client who sent the event</param>
        /// <param name="stream">data associated with the event</param>
        private void HandleServerSceneEvent(ulong clientId, Stream stream)
        {
            switch (SceneEventData.SceneEventType)
            {
                case SceneEventData.SceneEventTypes.C2S_LoadComplete:
                    {
                        // Notify the local server that the client has finished loading a scene
                        OnSceneEvent?.Invoke(new SceneEvent()
                        {
                            SceneEventType = SceneEventData.SceneEventType,
                            LoadSceneMode = SceneEventData.LoadSceneMode,
                            SceneName = GetSceneNameFromNetcodeSceneIndex(SceneEventData.SceneIndex),
                            ClientId = clientId
                        });

                        if (SceneEventProgressTracking.ContainsKey(SceneEventData.SceneEventGuid))
                        {
                            SceneEventProgressTracking[SceneEventData.SceneEventGuid].AddClientAsDone(clientId);
                        }

                        break;
                    }
                case SceneEventData.SceneEventTypes.C2S_UnloadComplete:
                    {
                        if (SceneEventProgressTracking.ContainsKey(SceneEventData.SceneEventGuid))
                        {
                            SceneEventProgressTracking[SceneEventData.SceneEventGuid].AddClientAsDone(clientId);
                        }
                        // Notify the local server that the client has finished unloading a scene
                        OnSceneEvent?.Invoke(new SceneEvent()
                        {
                            SceneEventType = SceneEventData.SceneEventType,
                            LoadSceneMode = SceneEventData.LoadSceneMode,
                            SceneName = GetSceneNameFromNetcodeSceneIndex(SceneEventData.SceneIndex),
                            ClientId = clientId
                        });

                        break;
                    }
                case SceneEventData.SceneEventTypes.C2S_SyncComplete:
                    {
                        // Notify the local server that a client has finished synchronizing
                        OnSceneEvent?.Invoke(new SceneEvent()
                        {
                            SceneEventType = SceneEventData.SceneEventType,
                            SceneName = string.Empty,
                            ClientId = clientId
                        });

                        if (SceneEventData.ClientNeedsReSynchronization() && !DisableReSynchronization)
                        {
                            SceneEventData.SceneEventType = SceneEventData.SceneEventTypes.S2C_ReSync;
                            SendSceneEventData(new ulong[] { clientId });

                            OnSceneEvent?.Invoke(new SceneEvent()
                            {
                                SceneEventType = SceneEventData.SceneEventType,
                                SceneName = string.Empty,
                                ClientId = clientId
                            });
                        }

                        break;
                    }
                default:
                    {
                        Debug.LogWarning($"{SceneEventData.SceneEventType} is not currently supported!");
                        break;
                    }
            }
        }

        /// <summary>
        /// Both Client and Server: Incoming scene event entry point
        /// </summary>
        /// <param name="clientId">client who sent the scene event</param>
        /// <param name="stream">data associated with the scene event</param>
        internal void HandleSceneEvent(ulong clientId, Stream stream)
        {
            if (m_NetworkManager != null)
            {
                if (stream != null)
                {
                    var reader = NetworkReaderPool.GetReader(stream);
                    SceneEventData.OnRead(reader);
                    NetworkReaderPool.PutBackInPool(reader);
                    if (SceneEventData.IsSceneEventClientSide())
                    {
                        HandleClientSceneEvent(stream);
                    }
                    else
                    {
                        HandleServerSceneEvent(clientId, stream);
                    }
                }
                else
                {
                    Debug.LogError($"Scene Event {nameof(OnClientSceneLoadingEvent)} was invoked with a null stream!");
                    return;
                }
            }
            else
            {
                Debug.LogError($"{nameof(NetworkSceneManager.HandleSceneEvent)} was invoked but {nameof(NetworkManager)} reference was null!");
            }
        }

        /// <summary>
        /// Moves all NetworkObjects that don't have the <see cref="NetworkObject.DestroyWithScene"/> set to
        /// the "Do not destroy on load" scene.
        /// </summary>
        private void MoveObjectsToDontDestroyOnLoad()
        {
            // Move ALL NetworkObjects to the temp scene
            var objectsToKeep = new HashSet<NetworkObject>(m_NetworkManager.SpawnManager.SpawnedObjectsList);

            foreach (var sobj in objectsToKeep)
            {
                //In case an object has been set as a child of another object it has to be removed from the parent in order to be moved from one scene to another.
                if (sobj.gameObject.transform.parent != null)
                {
                    sobj.gameObject.transform.parent = null;
                }

                if (!sobj.DestroyWithScene)
                {
                    UnityEngine.Object.DontDestroyOnLoad(sobj.gameObject);
                }
                else if (m_NetworkManager.IsServer)
                {
                    sobj.Despawn(true);
                }
            }
        }

        /// <summary>
        /// Should be invoked on both the client and server side after:
        /// -- A new scene has been loaded
        /// -- Before any "DontDestroyOnLoad" NetworkObjects have been added back into the scene.
        /// Added the ability to choose not to clear the scene placed objects for additive scene loading.
        /// </summary>
        private void PopulateScenePlacedObjects(Scene sceneToFilterBy, bool clearScenePlacedObjects = true)
        {
            if (clearScenePlacedObjects)
            {
                ScenePlacedObjects.Clear();
            }

            var networkObjects = UnityEngine.Object.FindObjectsOfType<NetworkObject>();

            // Just add every NetworkObject found that isn't already in the list
            // If any "non-in-scene placed NetworkObjects" are added to this list it shouldn't matter
            // The only thing that matters is making sure each NetworkObject is keyed off of their GlobalObjectIdHash
            foreach (var networkObjectInstance in networkObjects)
            {
                if (!ScenePlacedObjects.ContainsKey(networkObjectInstance.GlobalObjectIdHash))
                {
                    // We check to make sure the NetworkManager instance is the same one to be "MultiInstanceHelpers" compatible and filter the list on a per scene basis (additive scenes)
                    if (networkObjectInstance.IsSceneObject == null && networkObjectInstance.NetworkManager == m_NetworkManager && networkObjectInstance.gameObject.scene == sceneToFilterBy)
                    {
                        ScenePlacedObjects.Add(networkObjectInstance.GlobalObjectIdHash, networkObjectInstance);
                    }
                }
            }
        }

        /// <summary>
        /// Moves all spawned NetworkObjects (from do not destroy on load) to the scene specified
        /// </summary>
        /// <param name="scene">scene to move the NetworkObjects to</param>
        private void MoveObjectsToScene(Scene scene)
        {
            // Move ALL NetworkObjects to the temp scene
            var objectsToKeep = m_NetworkManager.SpawnManager.SpawnedObjectsList;

            foreach (var sobj in objectsToKeep)
            {
                //In case an object has been set as a child of another object it has to be removed from the parent in order to be moved from one scene to another.
                if (sobj.gameObject.transform.parent != null)
                {
                    sobj.gameObject.transform.parent = null;
                }

                SceneManager.MoveGameObjectToScene(sobj.gameObject, scene);
            }
        }
    }
}<|MERGE_RESOLUTION|>--- conflicted
+++ resolved
@@ -15,29 +15,8 @@
     public class SceneEvent
     {
         /// <summary>
-<<<<<<< HEAD
-        /// Delegate declaration for the <see cref="VerifySceneBeforeLoading"/> handler that provides
-        /// an additional level of scene loading security and/or validation to assure the scene being loaded
-        /// is valid scene to be loaded in the LoadSceneMode specified.
-        /// </summary>
-        /// <param name="sceneIndex">Build Settings Scenes in Build List index of the scene</param>
-        /// <param name="sceneName">Name of the scene</param>
-        /// <param name="loadSceneMode">LoadSceneMode the scene is going to be loaded</param>
-        /// <returns>true (valid) or false (not valid)</returns>
-        public delegate bool VerifySceneBeforeLoadingDelegateHandler(int sceneIndex, string sceneName, LoadSceneMode loadSceneMode);
-
-        /// <summary>
-        /// Delegate handler defined by <see cref="VerifySceneBeforeLoadingDelegateHandler"/> that is invoked before the
-        /// server or client loads a scene during an active network session.
-        /// </summary>
-        public VerifySceneBeforeLoadingDelegateHandler VerifySceneBeforeLoading;
-
-        /// <summary>
-        /// Delegate for when the scene has been switched
-=======
         /// If applicable, this will be set to the <see cref="UnityEngine.AsyncOperation"/> returned by <see cref="SceneManager"/>
         /// load scene and unload scene asynchronous methods.
->>>>>>> 33b1bd8a
         /// </summary>
         public AsyncOperation AsyncOperation;
 
@@ -122,14 +101,29 @@
         /// </summary>
         public event SceneEventDelegate OnSceneEvent;
 
-<<<<<<< HEAD
-        internal readonly Dictionary<Guid, SceneSwitchProgress> SceneSwitchProgresses = new Dictionary<Guid, SceneSwitchProgress>();
-=======
+        /// Delegate declaration for the <see cref="VerifySceneBeforeLoading"/> handler that provides
+        /// an additional level of scene loading security and/or validation to assure the scene being loaded
+        /// is valid scene to be loaded in the LoadSceneMode specified.
+        /// </summary>
+        /// <param name="sceneIndex">Build Settings Scenes in Build List index of the scene</param>
+        /// <param name="sceneName">Name of the scene</param>
+        /// <param name="loadSceneMode">LoadSceneMode the scene is going to be loaded</param>
+        /// <returns>true (valid) or false (not valid)</returns>
+        public delegate bool VerifySceneBeforeLoadingDelegateHandler(int sceneIndex, string sceneName, LoadSceneMode loadSceneMode);
+
+        /// <summary>
+        /// Delegate handler defined by <see cref="VerifySceneBeforeLoadingDelegateHandler"/> that is invoked before the
+        /// server or client loads a scene during an active network session.
+        /// </summary>
+        public VerifySceneBeforeLoadingDelegateHandler VerifySceneBeforeLoading;
+
+        /// <summary>
+        /// Delegate for when the scene has been switched        
+
         internal readonly HashSet<string> RegisteredSceneNames = new HashSet<string>();
         internal readonly Dictionary<string, uint> SceneNameToIndex = new Dictionary<string, uint>();
         internal readonly Dictionary<uint, string> SceneIndexToString = new Dictionary<uint, string>();
         internal readonly Dictionary<Guid, SceneEventProgress> SceneEventProgressTracking = new Dictionary<Guid, SceneEventProgress>();
->>>>>>> 33b1bd8a
         internal readonly Dictionary<uint, NetworkObject> ScenePlacedObjects = new Dictionary<uint, NetworkObject>();
 
         // Used for observed object synchronization
@@ -153,9 +147,6 @@
 
         private NetworkManager m_NetworkManager { get; }
 
-<<<<<<< HEAD
-
-=======
         private const MessageQueueContainer.MessageType k_MessageType = MessageQueueContainer.MessageType.SceneEvent;
         private const NetworkChannel k_ChannelType = NetworkChannel.Internal;
         private const NetworkUpdateStage k_NetworkUpdateStage = NetworkUpdateStage.PreUpdate;
@@ -164,7 +155,6 @@
         /// Constructor
         /// </summary>
         /// <param name="networkManager"></param>
->>>>>>> 33b1bd8a
         internal NetworkSceneManager(NetworkManager networkManager)
         {
             m_NetworkManager = networkManager;
@@ -173,13 +163,6 @@
         }
 
         /// <summary>
-<<<<<<< HEAD
-        /// Verifies the scene name is valid relative to the scenes in build list
-        /// </summary>
-        /// <param name="sceneName"></param>
-        /// <returns>true (Valid) or false (Invalid)</returns>
-        internal bool IsSceneNameValid(string sceneName)
-=======
         /// Generic sending of scene event data
         /// </summary>
         /// <param name="targetClientIds">array of client identifiers to receive the scene event message</param>
@@ -213,7 +196,6 @@
         /// <param name="scene"></param>
         /// <returns>Netcode Scene Index</returns>
         private uint GetNetcodeSceneIndexFromScene(Scene scene)
->>>>>>> 33b1bd8a
         {
             if(m_NetworkManager.ScenesInBuild.Scenes.Contains(sceneName))
             {
@@ -223,20 +205,12 @@
         }
 
         /// <summary>
-<<<<<<< HEAD
-        /// Gets the build Index value for the scene name
-        /// </summary>
-        /// <param name="sceneName">scene name</param>
-        /// <returns>build index</returns>
-        internal int GetBuildIndexFromSceneName(string sceneName)
-=======
         /// Returns the scene name from the Netcode scene index
         /// Note: This is not the same as the Build Settings Scenes in Build index
         /// </summary>
         /// <param name="sceneIndex">Netcode Scene Index</param>
         /// <returns>scene name</returns>
         private string GetSceneNameFromNetcodeSceneIndex(uint sceneIndex)
->>>>>>> 33b1bd8a
         {
             if(IsSceneNameValid(sceneName))
             {
@@ -323,12 +297,8 @@
                 return new SceneEventProgress(null, SceneEventProgressStatus.SceneEventInProgress);
             }
 
-<<<<<<< HEAD
-            if (!IsSceneNameValid(sceneName))
-=======
             // Return invalid scene name status if the scene name is invalid... :)
             if (!RegisteredSceneNames.Contains(sceneName))
->>>>>>> 33b1bd8a
             {
                 return new SceneEventProgress(null, SceneEventProgressStatus.InvalidSceneName);
             }
@@ -399,13 +369,8 @@
         /// When applicable, the <see cref="AsyncOperation"/> is delivered within the <see cref="SceneEvent"/> via the <see cref="OnSceneEvent"/>
         /// </summary>
         /// <param name="sceneName">scene name to unload</param>
-<<<<<<< HEAD
-        /// <returns><see cref="SceneSwitchProgress"/></returns>
-        public SceneSwitchProgress UnloadScene(string sceneName)
-=======
         /// <returns><see cref="SceneEventProgressStatus"/> (<see cref="SceneEventProgressStatus.Started"/> means it was successful)</returns>
         public SceneEventProgressStatus UnloadScene(string sceneName)
->>>>>>> 33b1bd8a
         {
             // Make sure the scene is actually loaded
             var sceneToUnload = SceneManager.GetSceneByName(sceneName);
@@ -421,46 +386,21 @@
                 return sceneEventProgress.Status;
             }
 
-<<<<<<< HEAD
-            // Check to see if this is the last scene loaded, and if so notify the user that they should use LoadScene in Single mode instead
-            if (SceneManager.sceneCount == 1 && SceneManager.GetActiveScene().name == sceneName)
-            {
-                Debug.LogError($"You are trying to unload the scene {sceneName} which is the last and only scene loaded! Use {nameof(NetworkSceneManager.LoadScene)} using {nameof(LoadSceneMode)}.{LoadSceneMode.Single} instead!");
-                return null;
-            }
-
-            if (m_ScenesLoaded.Contains(sceneName))
-            {
-                m_ScenesLoaded.Remove(sceneName);
-            }
-
-            SceneEventData.SwitchSceneGuid = switchSceneProgress.Guid;
-            SceneEventData.SceneEventType = SceneEventData.SceneEventTypes.Event_Unload;
-            SceneEventData.SceneIndex = sceneToUnload.buildIndex;
-=======
             SceneEventData.SceneEventGuid = sceneEventProgress.Guid;
             SceneEventData.SceneEventType = SceneEventData.SceneEventTypes.S2C_Unload;
             SceneEventData.SceneIndex = SceneNameToIndex[sceneName];
             sceneEventProgress.SceneEventType = SceneEventData.SceneEventTypes.S2C_UnLoadComplete;
->>>>>>> 33b1bd8a
 
             // Sends the unload scene notification
             SendSceneEventData(m_NetworkManager.ConnectedClientsIds.Where(c => c != m_NetworkManager.ServerClientId).ToArray());
 
             AsyncOperation sceneUnload = SceneManager.UnloadSceneAsync(sceneToUnload);
-<<<<<<< HEAD
-            sceneUnload.completed += (AsyncOperation asyncOp2) => { OnSceneUnloaded(sceneName); };
-            switchSceneProgress.SetSceneLoadOperation(sceneUnload);
-
-            OnAdditiveSceneEvent?.Invoke(sceneUnload, sceneName, false);
-=======
             sceneUnload.completed += (AsyncOperation asyncOp2) => { OnSceneUnloaded(); };
             sceneEventProgress.SetSceneLoadOperation(sceneUnload);
             if (m_ScenesLoaded.Contains(sceneName))
             {
                 m_ScenesLoaded.Remove(sceneName);
             }
->>>>>>> 33b1bd8a
 
             // Notify local server that a scene is going to be unloaded
             OnSceneEvent?.Invoke(new SceneEvent()
@@ -477,13 +417,6 @@
         }
 
         /// <summary>
-<<<<<<< HEAD
-        /// Invoked when a client receives the Event_Unload
-        /// </summary>
-        private void OnClientUnloadScene()
-        {
-            var sceneName = GetSceneNameFromBuildIndex(SceneEventData.SceneIndex);
-=======
         /// Client Side:
         /// SceneManager.UnloadSceneAsync handler for clients
         /// </summary>
@@ -491,7 +424,6 @@
         {
 
             var sceneName = GetSceneNameFromNetcodeSceneIndex(SceneEventData.SceneIndex);
->>>>>>> 33b1bd8a
             if (sceneName == string.Empty)
             {
                 if (NetworkLog.CurrentLogLevel <= LogLevel.Normal)
@@ -511,13 +443,6 @@
                 sceneUnload.completed += asyncOp2 => OnSceneUnloaded();
             }
 
-
-<<<<<<< HEAD
-
-            sceneUnload.completed += asyncOp2 => OnSceneUnloaded(sceneName);
-
-            OnAdditiveSceneEvent?.Invoke(sceneUnload, sceneName, false);
-=======
             // Notify the local client that a scene is going to be unloaded
             OnSceneEvent?.Invoke(new SceneEvent()
             {
@@ -533,7 +458,6 @@
             {
                 OnSceneUnloaded();
             }
->>>>>>> 33b1bd8a
         }
 
         /// <summary>
@@ -542,14 +466,6 @@
         /// </summary>
         private void OnSceneUnloaded(string sceneName)
         {
-<<<<<<< HEAD
-            if (m_ScenesLoaded.Contains(sceneName))
-            {
-                m_ScenesLoaded.Remove(sceneName);
-            }
-            using (var buffer = PooledNetworkBuffer.Get())
-            using (var writer = PooledNetworkWriter.Get(buffer))
-=======
             SceneEventData.SceneEventType = SceneEventData.SceneEventTypes.C2S_UnloadComplete;
 
             //First, notify the client or server that a scene was unloaded
@@ -562,7 +478,6 @@
             });
 
             if (!m_NetworkManager.IsServer)
->>>>>>> 33b1bd8a
             {
                 SendSceneEventData(new ulong[] { m_NetworkManager.ServerClientId });
             }
@@ -578,13 +493,9 @@
         }
 
         /// <summary>
-<<<<<<< HEAD
-        /// Loads the scene name in question in either additive or single LoadSceneMode.
-=======
         /// Server side:
         /// Loads the scene name in either additive or single loading mode.
         /// When applicable, the <see cref="AsyncOperation"/> is delivered within the <see cref="SceneEvent"/> via the <see cref="OnSceneEvent"/>
->>>>>>> 33b1bd8a
         /// </summary>
         /// <param name="sceneName">the name of the scene to be loaded</param>
         /// <returns><see cref="SceneEventProgressStatus"/> (<see cref="SceneEventProgressStatus.Started"/> means it was successful)</returns>
@@ -596,17 +507,11 @@
                 return sceneEventProgress.Status;
             }
 
-<<<<<<< HEAD
-            SceneEventData.SwitchSceneGuid = switchSceneProgress.Guid;
-            SceneEventData.SceneEventType = SceneEventData.SceneEventTypes.Event_Load;
-            SceneEventData.SceneIndex = GetBuildIndexFromSceneName(sceneName);
-=======
             sceneEventProgress.SceneEventType = SceneEventData.SceneEventTypes.S2C_LoadComplete;
             sceneEventProgress.LoadSceneMode = loadSceneMode;
             SceneEventData.SceneEventGuid = sceneEventProgress.Guid;
             SceneEventData.SceneEventType = SceneEventData.SceneEventTypes.S2C_Load;
             SceneEventData.SceneIndex = SceneNameToIndex[sceneName];
->>>>>>> 33b1bd8a
             SceneEventData.LoadSceneMode = loadSceneMode;
 
             if (!ValidateSceneBeforeLoading(SceneEventData.SceneIndex, sceneName, loadSceneMode))
@@ -651,19 +556,6 @@
             // Notify the local server that a scene loading event has begun
             OnSceneEvent?.Invoke(new SceneEvent()
             {
-<<<<<<< HEAD
-                if (!m_ScenesLoaded.Contains(sceneName))
-                {
-                    m_ScenesLoaded.Add(sceneName);
-                }
-                else
-                {
-                    Debug.LogError($"{sceneName} is being loaded twice?!");
-                }
-                // NSS TODO: Make a single unified notification callback
-                OnAdditiveSceneEvent?.Invoke(sceneLoad, sceneName, true);
-            }
-=======
                 AsyncOperation = sceneLoad,
                 SceneEventType = SceneEventData.SceneEventType,
                 LoadSceneMode = SceneEventData.LoadSceneMode,
@@ -673,7 +565,6 @@
 
             //Return our scene progress instance
             return sceneEventProgress.Status;
->>>>>>> 33b1bd8a
         }
 
         /// <summary>
@@ -695,20 +586,13 @@
                 return;
             }
 
-<<<<<<< HEAD
+            // Run scene validation before loading a scene
             if (!ValidateSceneBeforeLoading(SceneEventData.SceneIndex, sceneName, SceneEventData.LoadSceneMode))
             {
                 return;
             }
 
-            SceneEventData.CopyUnreadFromStream(objectStream);
-
-
-
-            // NSS TODO: This is a temporary place holder check to make sure we don't try to unload a scene loaded in single mode.
-=======
             // Unload all additive scenes while making sure we don't try to unload the base scene ( loaded in single mode ).
->>>>>>> 33b1bd8a
             var currentActiveScene = SceneManager.GetActiveScene();
             if (SceneEventData.LoadSceneMode == LoadSceneMode.Single)
             {
@@ -732,20 +616,6 @@
                 // Move ALL NetworkObjects to the temp scene
                 MoveObjectsToDontDestroyOnLoad();
             }
-<<<<<<< HEAD
-            else
-            {
-                if (!m_ScenesLoaded.Contains(sceneName))
-                {
-                    m_ScenesLoaded.Add(sceneName);
-                }
-                else
-                {
-                    Debug.LogError($"{sceneName} is being loaded twice?!");
-                }
-            }
-=======
->>>>>>> 33b1bd8a
 
             // The Condition: While a scene is asynchronously loaded in single loading scene mode, if any new NetworkObjects are spawned
             // they need to be moved into the do not destroy temporary scene
@@ -957,15 +827,12 @@
             {
                 var scene = SceneManager.GetSceneAt(i);
 
-<<<<<<< HEAD
-=======
                 var malpiSceneIndex = GetNetcodeSceneIndexFromScene(scene);
 
                 if (malpiSceneIndex == uint.MaxValue)
                 {
                     continue;
                 }
->>>>>>> 33b1bd8a
                 // This would depend upon whether we are additive or note
                 if (activeScene == scene)
                 {
@@ -1011,13 +878,8 @@
         /// Note: This can recurse one additional time by the client if the current scene loaded by the client
         /// is already loaded.
         /// </summary>
-<<<<<<< HEAD
-        /// <param name="sceneIndex">MLAPI sceneIndex to load</param>
-        private void OnClientBeginSync(int sceneIndex)
-=======
         /// <param name="sceneIndex">Netcode sceneIndex to load</param>
         private void OnClientBeginSync(uint sceneIndex)
->>>>>>> 33b1bd8a
         {
             var sceneName = GetSceneNameFromBuildIndex(sceneIndex);
             if (sceneName == string.Empty)
@@ -1052,14 +914,6 @@
             // Check to see if the client already has loaded the scene to be loaded
             if (sceneName != activeScene.name)
             {
-<<<<<<< HEAD
-                var sceneLoad = SceneManager.LoadSceneAsync(sceneName, loadSceneMode);
-                sceneLoad.completed += asyncOp2 => ClientLoadedSynchronization(sceneName, sceneIndex);
-            }
-            else
-            {
-                ClientLoadedSynchronization(sceneName, sceneIndex);
-=======
                 // If not, then load the scene
                 var sceneLoad = SceneManager.LoadSceneAsync(sceneName, loadSceneMode);
 
@@ -1079,7 +933,6 @@
             {
                 // If so, then pass through
                 ClientLoadedSynchronization(sceneIndex);
->>>>>>> 33b1bd8a
             }
         }
 
@@ -1087,17 +940,10 @@
         /// Once a scene is loaded ( or if it was already loaded) this gets called.
         /// This handles all of the in-scene and dynamically spawned NetworkObject synchronization
         /// </summary>
-<<<<<<< HEAD
-        /// <param name="sceneIndex">MLAPI scene index that was loaded</param>
-        private void ClientLoadedSynchronization(string sceneName, int sceneIndex)
-        {
-            // Now we can get the scene by the build index value since it is loaded
-=======
         /// <param name="sceneIndex">Netcode scene index that was loaded</param>
         private void ClientLoadedSynchronization(uint sceneIndex)
         {
             var sceneName = GetSceneNameFromNetcodeSceneIndex(sceneIndex);
->>>>>>> 33b1bd8a
             var nextScene = SceneManager.GetSceneByName(sceneName);
             if (nextScene == null)
             {
@@ -1105,14 +951,10 @@
                 return;
             }
 
-<<<<<<< HEAD
-            if ((sceneIndex == SceneEventData.SceneIndex ? SceneEventData.LoadSceneMode : LoadSceneMode.Additive) == LoadSceneMode.Single)
-=======
             var loadSceneMode = (sceneIndex == SceneEventData.SceneIndex ? SceneEventData.LoadSceneMode : LoadSceneMode.Additive);
 
             // For now, during a synchronization event, we will make the first scene the "base/master" scene that denotes a "complete scene switch"
             if (loadSceneMode == LoadSceneMode.Single)
->>>>>>> 33b1bd8a
             {
                 SceneManager.SetActiveScene(nextScene);
             }
@@ -1128,75 +970,10 @@
             // Synchronize the NetworkObjects for this scene
             SceneEventData.SynchronizeSceneNetworkObjects(sceneIndex, m_NetworkManager);
 
-<<<<<<< HEAD
-            // Check to see if we still have scenes to load and synchronize with
-            HandleClientSceneEvent(null);
-        }
-
-        #region General Methods
-        internal bool HasSceneMismatch(uint sceneIndex) => SceneManager.GetActiveScene().name != GetSceneNameFromBuildIndex((int)sceneIndex);
-
-        internal void RemoveClientFromSceneSwitchProgresses(ulong clientId)
-        {
-            foreach (var switchSceneProgress in SceneSwitchProgresses.Values)
-            {
-                switchSceneProgress.RemoveClientAsDone(clientId);
-            }
-        }
-
-        private void MoveObjectsToDontDestroyOnLoad()
-        {
-            // Move ALL NetworkObjects to the temp scene
-            var objectsToKeep = m_NetworkManager.SpawnManager.SpawnedObjectsList;
-
-            foreach (var sobj in objectsToKeep)
-            {
-                //In case an object has been set as a child of another object it has to be removed from the parent in order to be moved from one scene to another.
-                if (sobj.gameObject.transform.parent != null)
-                {
-                    sobj.gameObject.transform.parent = null;
-                }
-
-                UnityEngine.Object.DontDestroyOnLoad(sobj.gameObject);
-            }
-        }
-
-        /// <summary>
-        /// Should be invoked on both the client and server side after:
-        /// -- A new scene has been loaded
-        /// -- Before any "DontDestroyOnLoad" NetworkObjects have been added back into the scene.
-        /// Added the ability to choose not to clear the scene placed objects for additive scene loading.
-        /// </summary>
-        internal void PopulateScenePlacedObjects(Scene sceneToFilterBy, bool clearScenePlacedObjects = true)
-        {
-            if (clearScenePlacedObjects)
-            {
-                ScenePlacedObjects.Clear();
-            }
-
-            var networkObjects = UnityEngine.Object.FindObjectsOfType<NetworkObject>();
-
-            // Just add every NetworkObject found that isn't already in the list
-            // If any "non-in-scene placed NetworkObjects" are added to this list it shouldn't matter
-            // The only thing that matters is making sure each NetworkObject is keyed off of their GlobalObjectIdHash
-            foreach (var networkObjectInstance in networkObjects)
-            {
-                if (!ScenePlacedObjects.ContainsKey(networkObjectInstance.GlobalObjectIdHash))
-                {
-                    // We check to make sure the NetworkManager instance is the same one to be "MultiInstanceHelpers" compatible and filter the list on a per scene basis (additive scenes)
-                    if (networkObjectInstance.IsSceneObject == null && networkObjectInstance.NetworkManager == m_NetworkManager && networkObjectInstance.gameObject.scene == sceneToFilterBy)
-                    {
-                        ScenePlacedObjects.Add(networkObjectInstance.GlobalObjectIdHash, networkObjectInstance);
-                    }
-                }
-            }
-        }
-=======
             // Send notification back to server that we finished loading this scene
             ClientSynchEventData.LoadSceneMode = loadSceneMode;
             ClientSynchEventData.SceneEventType = SceneEventData.SceneEventTypes.C2S_LoadComplete;
             ClientSynchEventData.SceneIndex = sceneIndex;
->>>>>>> 33b1bd8a
 
             var context = m_NetworkManager.MessageQueueContainer.EnterInternalCommandContext(k_MessageType, k_ChannelType,
                 new ulong[] { m_NetworkManager.ServerClientId }, k_NetworkUpdateStage);
