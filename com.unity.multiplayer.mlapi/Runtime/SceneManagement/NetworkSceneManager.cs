--- conflicted
+++ resolved
@@ -238,11 +238,7 @@
         {
             if (!m_NetworkManager.IsServer)
             {
-<<<<<<< HEAD
-                throw new NotServerException("Only the server can start a scene event!");
-=======
                 throw new NotServerException("Only server can start a scene event!");
->>>>>>> 6b9b4c05
             }
 
             if (!m_NetworkManager.NetworkConfig.EnableSceneManagement)
