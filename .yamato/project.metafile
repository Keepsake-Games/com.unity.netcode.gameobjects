--- conflicted
+++ resolved
@@ -7,32 +7,23 @@
     type: Unity::VM
     image: package-ci/win10:stable
     flavor: b1.large
-<<<<<<< HEAD
     pathsep: \
     standalone: StandaloneWindows64 
-=======
     editorpath: .Editor\Unity.exe
->>>>>>> d3408ac5
   - name: mac
     type: Unity::VM::osx
     image: package-ci/mac:stable
     flavor: m1.mac
-<<<<<<< HEAD
     pathsep: /
     standalone: StandaloneOSX
-=======
     editorpath: .Editor/Unity.app/Contents/MacOS/Unity
->>>>>>> d3408ac5
   - name: ubuntu
     type: Unity::VM
     image: package-ci/ubuntu:stable
     flavor: b1.large
-<<<<<<< HEAD
     pathsep: /
     standalone: StandaloneLinux64
-=======
     editorpath: .Editor/Unity
->>>>>>> d3408ac5
 
 # Projects within the repository that will be tested. Name will be used
 # for job ids, so it should not contain spaces/non-supported characters
@@ -42,18 +33,18 @@
     validate: true
     # Packages within a project that will be tested
     packages:
-    - name: com.unity.netcode.gameobjects
-      path: com.unity.netcode.gameobjects
-    - name: com.unity.multiplayer.transport.utp
-      path: com.unity.multiplayer.transport.utp
+      - name: com.unity.netcode.gameobjects
+        path: com.unity.netcode.gameobjects
+      - name: com.unity.netcode.adapter.utp
+        path: com.unity.netcode.adapter.utp
     test_editors:
-    - 2021.1
-    - 2021.2
-    - 2020.3
-    - trunk
+      - 2021.1
+      - 2021.2
+      - 2020.3
+      - trunk
   - name: testproject-tools-integration
     path: testproject-tools-integration
     validate: false
     test_editors:
-    - 2021.2
-    - trunk+      - 2021.2
+      - trunk