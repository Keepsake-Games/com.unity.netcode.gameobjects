--- conflicted
+++ resolved
@@ -18,11 +18,7 @@
   - component: {fileID: 8685790303553767876}
   - component: {fileID: 3809075828520557319}
   - component: {fileID: 7138389085065872747}
-<<<<<<< HEAD
-  - component: {fileID: -4978466230159947418}
   - component: {fileID: 5715768330125915997}
-=======
->>>>>>> 6a032b19
   m_Layer: 0
   m_Name: PlayerCube
   m_TagString: Target
@@ -236,36 +232,6 @@
   AlwaysReplicateAsRoot: 0
   DontDestroyWithOwner: 0
   AutoObjectParentSync: 1
-<<<<<<< HEAD
-=======
---- !u!114 &7023392397975834761
-MonoBehaviour:
-  m_ObjectHideFlags: 0
-  m_CorrespondingSourceObject: {fileID: 0}
-  m_PrefabInstance: {fileID: 0}
-  m_PrefabAsset: {fileID: 0}
-  m_GameObject: {fileID: 8685790303553767886}
-  m_Enabled: 1
-  m_EditorHideFlags: 0
-  m_Script: {fileID: 11500000, guid: e96cb6065543e43c4a752faaa1468eb1, type: 3}
-  m_Name: 
-  m_EditorClassIdentifier: 
-  SyncPositionX: 1
-  SyncPositionY: 1
-  SyncPositionZ: 1
-  SyncRotAngleX: 1
-  SyncRotAngleY: 1
-  SyncRotAngleZ: 1
-  SyncScaleX: 1
-  SyncScaleY: 1
-  SyncScaleZ: 1
-  PositionThreshold: 0
-  RotAngleThreshold: 0
-  ScaleThreshold: 0
-  InLocalSpace: 0
-  Interpolate: 1
-  FixedSendsPerSecond: 30
->>>>>>> 6a032b19
 --- !u!114 &8685790303553767876
 MonoBehaviour:
   m_ObjectHideFlags: 0
@@ -304,7 +270,6 @@
   m_Script: {fileID: 11500000, guid: 3e34656ebae784afca7d1f7f6dc18580, type: 3}
   m_Name: 
   m_EditorClassIdentifier: 
-<<<<<<< HEAD
   Range: 10
 --- !u!114 &-4978466230159947418
 MonoBehaviour:
@@ -333,7 +298,4 @@
   Authority: 1
   InLocalSpace: 0
   FixedSendsPerSecond: 30
-  m_PositionInterpolatorFactory: {fileID: 0}
-=======
-  Range: 10
->>>>>>> 6a032b19
+  m_PositionInterpolatorFactory: {fileID: 0}