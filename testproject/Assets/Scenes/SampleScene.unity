--- conflicted
+++ resolved
@@ -547,11 +547,7 @@
   PositionThreshold: 0
   RotAngleThreshold: 0
   ScaleThreshold: 0
-<<<<<<< HEAD
   InLocalSpace: 0
-=======
-  InLocalSpace: 1
->>>>>>> 5114ca80
   Interpolate: 1
   FixedSendsPerSecond: 30
 --- !u!1 &403665142
@@ -940,21 +936,6 @@
   m_GameObject: {fileID: 620561609}
   m_Enabled: 1
   m_EditorHideFlags: 0
-<<<<<<< HEAD
-  m_Script: {fileID: 11500000, guid: db28424c2ae12f64da25c9ecccded6b1, type: 3}
-  m_Name: 
-  m_EditorClassIdentifier: 
-  Port: 7777
-  Address: 127.0.0.1
-  PingInterval: 1
-  DisconnectTimeout: 5
-  ReconnectDelay: 0.5
-  MaxConnectAttempts: 10
-  MessageBufferSize: 5120
-  SimulatePacketLossChance: 5
-  SimulateMinLatency: 60
-  SimulateMaxLatency: 100
-=======
   m_Script: {fileID: 11500000, guid: 6960e84d07fb87f47956e7a81d71c4e6, type: 3}
   m_Name: 
   m_EditorClassIdentifier: 
@@ -965,7 +946,6 @@
   m_SendQueueBatchSize: 4096
   m_ServerAddress: 127.0.0.1
   m_ServerPort: 7777
->>>>>>> 5114ca80
 --- !u!1001 &627808638
 PrefabInstance:
   m_ObjectHideFlags: 0
@@ -2360,11 +2340,7 @@
   PositionThreshold: 0
   RotAngleThreshold: 0
   ScaleThreshold: 0
-<<<<<<< HEAD
   InLocalSpace: 0
-=======
-  InLocalSpace: 1
->>>>>>> 5114ca80
   Interpolate: 1
   FixedSendsPerSecond: 30
 --- !u!114 &1397037319
@@ -2634,11 +2610,7 @@
   PositionThreshold: 0
   RotAngleThreshold: 0
   ScaleThreshold: 0
-<<<<<<< HEAD
   InLocalSpace: 0
-=======
-  InLocalSpace: 1
->>>>>>> 5114ca80
   Interpolate: 1
   FixedSendsPerSecond: 30
 --- !u!114 &1402467446
