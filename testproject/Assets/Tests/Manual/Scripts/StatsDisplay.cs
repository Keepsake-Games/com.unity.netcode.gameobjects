using System.Collections;
using System.Collections.Generic;
using UnityEngine;
using UnityEngine.SceneManagement;
using UnityEngine.UI;
using MLAPI;
using MLAPI.Messaging;
using MLAPI.Profiling;

namespace TestProject.ManualTests
{
    public class StatsDisplay : NetworkBehaviour
    {
        [SerializeField]
        private GameObject m_ClientServerToggle;
        private bool m_ClientMode = true;
        private Rect m_Stats;
        private string m_LastStatsDump;
        private Text m_ClientServerToggleText;
        private List<ulong> m_ClientsToUpdate = new List<ulong>();

        private bool m_IsServer;

        private void Start()
        {
            m_Stats = new Rect(5, 10, 175, 300);
            GUI.contentColor = new Color(196, 196, 196, 196);
            GUI.backgroundColor = new Color(96, 96, 96, 96);
            if (m_ClientServerToggle != null)
            {
                m_ClientServerToggleText = m_ClientServerToggle.GetComponentInChildren<Text>();
            }

            if (NetworkManager && NetworkManager.IsListening && !NetworkManager.IsServer)
            {
                m_ClientServerToggle.SetActive(true);
            }
            else
            {
                m_ClientServerToggle.SetActive(false);
            }
        }

        public override void OnNetworkSpawn()
        {
            if (NetworkManager.IsServer)
            {
                m_IsServer = true;
                NetworkManager.OnClientConnectedCallback += OnClientConnectedCallback;
            }
            else
            {
                m_ClientServerToggle.SetActive(true);
                UpdateButton();
            }
            StartCoroutine("UpdateTextStatus");
        }

        /// <summary>
        /// Invoked when a client connects
        /// </summary>
        /// <param name="clientId"></param>
        private void OnClientConnectedCallback(ulong clientId)
        {
            if (!IsServer)
            {
                var networkObject = GetComponent<NetworkObject>();
                if (networkObject != null)
                {
                    networkObject.SpawnWithOwnership(clientId, null, true);
                }
            }
        }

        /// <summary>
<<<<<<< HEAD
        /// Remove our OnClientConnectedCallback registration when we are destroyed
        /// </summary>
        private void OnDestroy()
        {
            if (NetworkManager != null)
            {
                NetworkManager.OnClientConnectedCallback -= OnClientConnectedCallback;
            }
        }

        /// <summary>
=======
>>>>>>> d6b2a486
        /// Used by UI Button click event
        /// </summary>
        public void ToggleClientSever()
        {
            if (NetworkManager.Singleton != null && NetworkManager.Singleton.IsClient)
            {
                m_ClientMode = !m_ClientMode;
                GetStatsServerRPC(NetworkManager.Singleton.LocalClientId);
                UpdateButton();
            }
        }

        /// <summary>
        /// Draw the stats
        /// </summary>
        private void OnGUI()
        {
            if (NetworkManager && NetworkManager.IsListening)
            {
                GUI.TextArea(m_Stats, m_LastStatsDump);
            }
        }


        /// <summary>
        /// Updates the text of the button for switching between server and client stats
        /// </summary>
        private void UpdateButton()
        {
            if (m_ClientServerToggleText != null)
            {
                m_ClientServerToggleText.text = m_ClientMode ? "Show Server Stats" : "Show Client Stats";
            }
        }

        /// <summary>
        /// RPC Used for the server to send stats info to the client
        /// </summary>
        /// <param name="statsinfo"></param>
        [ClientRpc]
        private void ReceiveStatsClientRPC(StatsInfoContainer statsinfo)
        {
            m_LastStatsDump = "Server Stats";
            m_LastStatsDump += "\ndeltaTime: [" + Time.deltaTime.ToString() + "]";
            if (ProfilerStatManager.AllStats.Count != statsinfo.StatValues.Count)
            {
                Debug.LogError("[StatsDisplay-Error][Mismatch] Received " + statsinfo.StatValues.Count.ToString() + " values and have " + ProfilerStatManager.AllStats.Count.ToString() + " profiler stats entries!");
            }
            else
            {
                var statsCounter = 0;
                foreach (ProfilerStat p in ProfilerStatManager.AllStats)
                {
                    if (m_LastStatsDump != string.Empty)
                    {
                        m_LastStatsDump += "\n";
                    }
                    m_LastStatsDump += p.PrettyPrintName + ": " + statsinfo.StatValues[statsCounter].ToString(("0.0"));
                    statsCounter++;
                }
                m_LastStatsDump += $"Active Scene: {SceneManager.GetActiveScene().name}";
            }
        }

        /// <summary>
        /// RPC used to notify server that a specific client wants to receive its stats info
        /// </summary>
        /// <param name="clientId"></param>
        [ServerRpc(RequireOwnership = false)]
        public void GetStatsServerRPC(ulong clientId)
        {
            if (!m_ClientsToUpdate.Contains(clientId))
            {
                m_ClientsToUpdate.Add(clientId);
            }
            else if (m_ClientsToUpdate.Contains(clientId))
            {
                m_ClientsToUpdate.Remove(clientId);
            }
        }

        /// <summary>
        /// Coroutine to update the stats information
        /// </summary>
        /// <returns></returns>
        private IEnumerator UpdateTextStatus()
        {
            while (true)
            {
                if (NetworkManager.Singleton)
                {
                    if (m_ClientMode)
                    {
                        m_LastStatsDump = m_IsServer ? "Server Stats" : "Client Stats";
                        m_LastStatsDump += "\ndeltaTime: [" + Time.deltaTime.ToString() + "]";
                        foreach (ProfilerStat p in ProfilerStatManager.AllStats)
                        {
                            if (m_LastStatsDump != string.Empty)
                            {
                                m_LastStatsDump += "\n";
                            }
                            m_LastStatsDump += p.PrettyPrintName + ": " + p.SampleRate().ToString("0.0");
                        }
                        m_LastStatsDump += $"Active Scene: {SceneManager.GetActiveScene().name}";

                    }
                    if (NetworkManager.Singleton.IsServer && m_ClientsToUpdate.Count > 0)
                    {
                        var statsInfoContainer = new StatsInfoContainer();
                        statsInfoContainer.StatValues = new List<float>();
                        foreach (ProfilerStat p in ProfilerStatManager.AllStats)
                        {
                            statsInfoContainer.StatValues.Add(p.SampleRate());
                        }
                        ReceiveStatsClientRPC(statsInfoContainer);
                    }
                }
                yield return new WaitForSeconds(0.5f);
            }
        }
    }
}<|MERGE_RESOLUTION|>--- conflicted
+++ resolved
@@ -73,7 +73,6 @@
         }
 
         /// <summary>
-<<<<<<< HEAD
         /// Remove our OnClientConnectedCallback registration when we are destroyed
         /// </summary>
         private void OnDestroy()
@@ -85,8 +84,6 @@
         }
 
         /// <summary>
-=======
->>>>>>> d6b2a486
         /// Used by UI Button click event
         /// </summary>
         public void ToggleClientSever()
