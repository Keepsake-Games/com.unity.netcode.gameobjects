using UnityEngine;
using Unity.Netcode;

namespace TestProject.ManualTests
{
    /// <summary>
    /// Used with GenericObjects to randomly move them around
    /// </summary>
    public class RandomMovement : NetworkBehaviour, IPlayerMovement
    {
        private Vector3 m_Direction;
        private Rigidbody m_Rigidbody;


        public override void OnNetworkSpawn()
        {
            m_Rigidbody = GetComponent<Rigidbody>();
            if (NetworkObject != null && m_Rigidbody != null)
            {
                if (NetworkObject.IsOwner)
                {
                    ChangeDirection(true, true);
                }
            }
        }

        /// <summary>
        /// Notify the server of any client side change in direction or speed
        /// </summary>
        /// <param name="moveTowards"></param>
        [ServerRpc(RequireOwnership = false)]
        private void MovePlayerServerRpc(Vector3 moveTowards)
        {
            m_MoveTowardsPosition = moveTowards;
        }

        private Vector3 m_MoveTowardsPosition;

        public void Move(int speed)
        {
<<<<<<< HEAD
            if(m_Rigidbody == null)
            {
                m_Rigidbody = GetComponent<Rigidbody>();
            }
            if (m_Rigidbody != null)
            {
                m_Rigidbody.MovePosition(transform.position + m_Direction * (speed * Time.fixedDeltaTime));
            }
=======
            // Server sets this locally
            if (IsServer && IsOwner)
            {
                m_MoveTowardsPosition = (m_Direction * speed);
            }
            else if (!IsServer && IsOwner)
            {
                // Client must sent Rpc
                MovePlayerServerRpc(m_Direction * speed);
            }
        }

        // We just apply our current direction with magnitude to our current position during fixed update
        private void FixedUpdate()
        {
            if (IsServer && NetworkObject && NetworkObject.NetworkManager && NetworkObject.NetworkManager.IsListening)
            {
                if (m_Rigidbody == null)
                {
                    m_Rigidbody = GetComponent<Rigidbody>();
                }
                if (m_Rigidbody != null)
                {
                    m_Rigidbody.MovePosition(transform.position + (m_MoveTowardsPosition * Time.fixedDeltaTime));
                }
            }
        }

        /// <summary>
        /// Handles server notification to client that we need to change direction
        /// </summary>
        /// <param name="direction"></param>
        [ClientRpc]
        private void ChangeDirectionClientRpc(Vector3 direction)
        {
            m_Direction = direction;
>>>>>>> 19e6d3ca
        }

        private void OnCollisionStay(Collision collision)
        {
            if (IsServer)
            {
                if (collision.gameObject.CompareTag("Floor") || collision.gameObject.CompareTag("GenericObject"))
                {
                    return;
                }
                Vector3 collisionPoint = collision.collider.ClosestPoint(transform.position);
                bool moveRight = collisionPoint.x < transform.position.x;
                bool moveDown = collisionPoint.z > transform.position.z;

                ChangeDirection(moveRight, moveDown);

                // If we are not the owner then we need to notify the client that their direction
                // must change
                if (!IsOwner)
                {
                    m_MoveTowardsPosition = m_Direction * m_MoveTowardsPosition.magnitude;
                    ChangeDirectionClientRpc(m_Direction);
                }
            }
        }

        private void ChangeDirection(bool moveRight, bool moveDown)
        {
            float ang = Random.Range(0, 2 * Mathf.PI);

            m_Direction.x = Mathf.Cos(ang);
            m_Direction.y = 0.0f;
            ang = Random.Range(0, 2 * Mathf.PI);
            m_Direction.z = Mathf.Sin(ang);
            m_Direction.Normalize();
        }
    }
}<|MERGE_RESOLUTION|>--- conflicted
+++ resolved
@@ -38,16 +38,6 @@
 
         public void Move(int speed)
         {
-<<<<<<< HEAD
-            if(m_Rigidbody == null)
-            {
-                m_Rigidbody = GetComponent<Rigidbody>();
-            }
-            if (m_Rigidbody != null)
-            {
-                m_Rigidbody.MovePosition(transform.position + m_Direction * (speed * Time.fixedDeltaTime));
-            }
-=======
             // Server sets this locally
             if (IsServer && IsOwner)
             {
@@ -84,7 +74,6 @@
         private void ChangeDirectionClientRpc(Vector3 direction)
         {
             m_Direction = direction;
->>>>>>> 19e6d3ca
         }
 
         private void OnCollisionStay(Collision collision)
